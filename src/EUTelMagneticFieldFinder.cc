--- conflicted
+++ resolved
@@ -643,10 +643,7 @@
             EUTelTrackImpl* track = new EUTelTrackImpl;
 						state->setHit(*itHit);
             track->addTrackState( state );
-<<<<<<< HEAD
-=======
-            track->addHit( const_cast< EVENT::TrackerHit* > (*itHit) );
->>>>>>> 4a2fb117
+
             _tracksCartesian.push_back( track );
 
           }// loop over for the iplane
@@ -892,7 +889,6 @@
      */
 
 
-<<<<<<< HEAD
 		void EUTelKalmanFilter::UpdateStateUsingHitInformation(EUTelTrackStateImpl* input,EVENT::TrackerHit* hit, const TMatrixD& jacobian, TMatrixD & KGain, TMatrixD & HMatrix){
        streamlog_out( DEBUG2 ) << "-----------------------EUTelKalmanFilter::UpdateStateUsingHitInformation()-------------------------------START" << std::endl;
 				//Get the residual of the hit and the track and the state vector/////////
@@ -908,25 +904,6 @@
         input -> setTy( state[3] );
         input -> setInvP( state[4] );
 				///////////////////////////////////////////////////////////////////////////
-=======
-	void EUTelKalmanFilter::UpdateStateUsingHitInformation(EUTelTrackStateImpl* input,const EVENT::TrackerHit* hit, const TMatrixD& jacobian, TMatrixD & KGain, TMatrixD & HMatrix){
-   		streamlog_out( DEBUG2 ) << "-----------------------EUTelKalmanFilter::UpdateStateUsingHitInformation()-------------------------------START" << std::endl;
-	
-		//Get the residual of the hit and the track and the state vector/////////
-	        TVectorD residual = getResidual( input, hit ); //This is just the components of distance in x and y
-        	TVectorD state = input->getTrackStateVec( );       
-		///////////////////////////////////////////////////////////////////////
-
-		///////////////////////////////////////////////////////First the state. Note that if the hit is accurate you want to change the state to that position
-		state += KGain * residual;   //If the hit is very certain KGain will be unity so the new state position will be the hit position. If the hit is very uncertain then KGain is very small and has no effect. Note matrix (5x1)=+(5x2)*(2x1). 
-		input -> setX( state[0] );
-		input -> setY( state[1] );
-		input -> setTx( state[2] );
-		input -> setTy( state[3] );
-       		input -> setInvP( state[4] );
-                input->Print();
-		///////////////////////////////////////////////////////////////////////////
->>>>>>> 4a2fb117
 				
 		/////////////////////////////////////////////////////////////////Now the Cov Matrix. Note that if the hit is very accurate it will reduce the Cov matrix
 		TMatrixDSym CovMatrix = input->getTrackStateCov();
@@ -941,23 +918,15 @@
                              static_cast<float>(newCovMatrix[3][3]), static_cast<float>(newCovMatrix[4][0]), static_cast<float>(newCovMatrix[4][1]),
                              static_cast<float>(newCovMatrix[4][2]), static_cast<float>(newCovMatrix[4][3]), static_cast<float>(newCovMatrix[4][4]) };
 
-<<<<<<< HEAD
         input->setCovMatrix( trkCov );
 				//////////////////////////////////////////////////////////////////////////////////////////////////////////////////////////
 				input->setHit(hit);
         streamlog_out( DEBUG2 ) << "-----------------EUTelKalmanFilter::UpdateStateUsingHitInformation()-------------------------------END" << std::endl;
-=======
-	        input->setCovMatrix( trkCov );
-	
-		//////////////////////////////////////////////////////////////////////////////////////////////////////////////////////////
-        	streamlog_out( DEBUG2 ) << "-----------------EUTelKalmanFilter::UpdateStateUsingHitInformation()-------------------------------END" << std::endl;
->>>>>>> 4a2fb117
 
 	}
 
 	
 	void EUTelKalmanFilter::UpdateTrackUsingHitInformation( EUTelTrackStateImpl* input,const EVENT::TrackerHit* hit, EUTelTrackImpl* track, const TMatrixD& jacobian, TMatrixD & KGain, TMatrixD & HMatrix){
-<<<<<<< HEAD
 				streamlog_out( DEBUG2 ) << "-----------------EUTelKalmanFilter::UpdateTrackUsingHitInformation()-------------------------------BEGIN" << std::endl;			
 				//////////////////////////////////////////////////////////////////////////////////////////////////////////////////////////////Now determine the chi2 of the track.
 				TMatrixDSym newCovMatrix = input->getTrackStateCov( );
@@ -977,29 +946,6 @@
 				///////////////////////////////////////////////////////////////////////////////////////////////////////////////////////////////////////
 				streamlog_out( DEBUG5 ) << "Add hit: " << hit << " to track " << track << std::endl;
 				streamlog_out( DEBUG2 ) << "-----------------EUTelKalmanFilter::UpdateTrackUsingHitInformation()-------------------------------END" << std::endl;
-=======
-		streamlog_out( DEBUG2 ) << "-----------------EUTelKalmanFilter::UpdateTrackUsingHitInformation()-------------------------------BEGIN" << std::endl;			
-		//////////////////////////////////////////////////////////////////////////////////////////////////////////////////////////////Now determine the chi2 of the track.
-		TMatrixDSym newCovMatrix = input->getTrackStateCov( );
-	        TVectorD residual(2);   residual = getResidual( input, hit ); //This is just the components of distance in x and y
-
-	        TMatrixD HMatrixTranspose(5,2);      HMatrixTranspose.Transpose( HMatrix );
-	        TMatrixD newCovMatrixMeas(2,2);  newCovMatrixMeas = HMatrix * newCovMatrix * HMatrixTranspose; //This is the new state covariant matrix in measurements space.
-		TMatrixD hitCov(2,2);       hitCov = getHitCov( hit );
-		hitCov -= newCovMatrixMeas;
-		TMatrixD I(2,2);
-		I.UnitMatrix();
-		I -= HMatrix*KGain;
-		TVectorD change_residual(2); change_residual =  I*residual;
-
-		double chi2 = hitCov.Invert().Similarity(change_residual);
-	        track->setChi2( chi2 );
-	
-		///////////////////////////////////////////////////////////////////////////////////////////////////////////////////////////////////////
-		streamlog_out( DEBUG5 ) << "Add hit: " << hit << " to track " << track << std::endl;
-	        track->addHit( const_cast< EVENT::TrackerHit* > (hit) );
-		streamlog_out( DEBUG2 ) << "-----------------EUTelKalmanFilter::UpdateTrackUsingHitInformation()-------------------------------END" << std::endl;
->>>>>>> 4a2fb117
 	
 	}
 
