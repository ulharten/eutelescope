--- conflicted
+++ resolved
@@ -376,15 +376,10 @@
 		throw(lcio::Exception("There is no point with this label"));
 	}
 	//This used after trackfit will fill a map between (sensor ID and residualx/y). 
-<<<<<<< HEAD
-	void EUTelGBLFitter::getResidualOfTrackandHits(gbl::GblTrajectory* traj, std::vector< gbl::GblPoint > pointList, std::map< int, std::map< float, float > > &  SensorResidual, std::map< int, std::map< float, float > >& sensorResidualError ){
-		for(size_t j=0 ; j< _vectorOfPairsMeasurementStatesAndLabels.size();j++){
-=======
   void EUTelGBLFitter::getResidualOfTrackandHits(gbl::GblTrajectory* traj, std::vector< gbl::GblPoint > pointList,EUTelTrack& track, std::map< int, std::map< float, float > > &  SensorResidual, std::map< int, std::map< float, float > >& sensorResidualError, std::map<int, int> & planes){
     planes = geo::gGeometry().sensorZOrdertoIDs(); 
 	  
 	       for(size_t j=0 ; j< _vectorOfPairsMeasurementStatesAndLabels.size();j++){
->>>>>>> d15aea42
 			EUTelState state = _vectorOfPairsMeasurementStatesAndLabels.at(j).first;
 			if(getLabelToPoint(pointList,_vectorOfPairsMeasurementStatesAndLabels.at(j).second).hasMeasurement() == 0){
 				throw(lcio::Exception("This point does not contain a measurements. Labeling of the state must be wrong "));
