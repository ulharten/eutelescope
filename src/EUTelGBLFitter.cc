/* 
 * File:   EUTelGBLFitter.cc
 * Contact: alexander.morton975@gmail.com
 * 
 */

#ifdef USE_GBL

// its own header 
#include "EUTelGBLFitter.h"

// eutelescope includes ".h"
#include "EUTelGeometryTelescopeGeoDescription.h"
#include "EUTelUtilityRungeKutta.h"
#include "EUTELESCOPE.h"
#include "EUTelNav.h"

// marlin util includes
#include "mille/Mille.h"

// ROOT
#if defined(USE_ROOT) || defined(MARLIN_USE_ROOT)
#include "TVector3.h"
#else
#error *** You need ROOT to compile this code.  *** 
#endif

// GBL
#include "include/GblTrajectory.h"
#include "include/GblPoint.h"
#include "include/GblData.h"
#include "include/BorderedBandMatrix.h"
#include "include/MilleBinary.h"
#include "include/VMatrix.h"


// system includes <>
#include <map>
#include <string>
#include <utility>
#include <vector>
#include <iomanip>
#include <iterator>
#include <algorithm>

namespace eutelescope {

	EUTelGBLFitter::EUTelGBLFitter() :
	_alignmentMode(0),
	_beamQ(-1),
	_eBeam(4.),
	_mEstimatorType(),
	_mille(0),
	_parameterIdXShiftsMap(),
	_parameterIdYShiftsMap(),
	_parameterIdZShiftsMap(),
	_parameterIdXRotationsMap(),
	_parameterIdYRotationsMap(),
	_parameterIdZRotationsMap(),
	_counter_num_pointer(1)
	{}

	EUTelGBLFitter::~EUTelGBLFitter() {
	}
	//THIS IS THE SETTERS. Not simple get function but the action of all these functions it in the end to set a member variable to something.	
	//TO DO: This is the iterative alignment part that varies the precision of the measurement to allow the GBL tracks to be fitted. The precision matrix itself is an input by us. In the long run can we not do proper error calculations? 
	//TO DO: This does not have to be done for each state since it only varies per plane. So could input this data another way. However in the long run this may not be favourable since we could have correct error analysis eventually. 
	void EUTelGBLFitter::setMeasurementCov(EUTelState& state){
		double hitcov[]= {0,0,0,0};
		int izPlane = state.getLocation();
		if( _parameterIdXResolutionVec.size() > 0 && _parameterIdYResolutionVec.size() > 0 ){
			hitcov[0] = _parameterIdXResolutionVec[izPlane];
			hitcov[3] = _parameterIdYResolutionVec[izPlane];

			hitcov[0] *= hitcov[0]; 
			hitcov[3] *= hitcov[3];
		}
		else{//Default in case you have not specified a variance  
			throw(lcio::Exception("There is no measurement variance specified.")); 	
		}
		state.setCombinedHitAndStateCovMatrixInLocalFrame(hitcov);
	}
	//TO DO: Kinks are set to zero as inital guess this is ol for low radiation length enviroments.
	//Note that we take the planes themselfs at scatters and also add scatterers to simulate the medium inbetween. 
	void EUTelGBLFitter::setScattererGBL(gbl::GblPoint& point, EUTelState & state ) {
		streamlog_out(DEBUG1) << " setScattererGBL ------------- BEGIN --------------  " << std::endl;
		TVectorD scat(2); 
		scat[0] = 0.0; scat[1]=0.0;//TO DO: This will depend on if the initial track guess has kinks. Only important if we reiterate GBL track in high radiation length enviroments  
		TMatrixDSym precisionMatrix =  state.getScatteringVarianceInLocalFrame();
		streamlog_out(MESSAGE1) << "The precision matrix being used for the sensor  "<<state.getLocation()<<":" << std::endl;
		streamlog_message( DEBUG0, precisionMatrix.Print();, std::endl; );
		point.addScatterer(scat, precisionMatrix);
		streamlog_out(DEBUG1) << "  setScattererGBL  ------------- END ----------------- " << std::endl;
	}
		//This is used when the we know the radiation length already
		void EUTelGBLFitter::setScattererGBL(gbl::GblPoint& point,EUTelState & state, float variance) {
		streamlog_out(MESSAGE1) << " setScattererGBL ------------- BEGIN --------------  " << std::endl;
		TVectorD scat(2); 
		scat[0] = 0.0; scat[1]=0.0;  
		TMatrixDSym precisionMatrix =  state.getScatteringVarianceInLocalFrame(variance);
		streamlog_out(MESSAGE1) << "The precision matrix being used for the scatter:  " << std::endl;
		streamlog_message( DEBUG0, precisionMatrix.Print();, std::endl; );
		point.addScatterer(scat, precisionMatrix);
		streamlog_out(MESSAGE1) << "  setScattererGBL  ------------- END ----------------- " << std::endl;
	}
	void EUTelGBLFitter::setLocalDerivativesToPoint(gbl::GblPoint& point, EUTelState & state, float distanceFromKinkTargetToNextPlane){
		TMatrixD derivatives(2,2);
		derivatives.Zero();
		//The derivative is the distance since the change in the measurements is  deltaX = distanceFromkink*(Angle of kink)
		derivatives[0][0] = distanceFromKinkTargetToNextPlane; 
		derivatives[1][1] = distanceFromKinkTargetToNextPlane; 
		point.addLocals(derivatives);
	}
	//This will add measurement information to the GBL point
	//Note that if we have a strip sensor then y will be ignored using projection matrix.
	void EUTelGBLFitter::setMeasurementGBL(gbl::GblPoint& point, const double *hitPos,  double statePos[3], double combinedCov[4], TMatrixD projection){
		streamlog_out(DEBUG1) << " setMeasurementGBL ------------- BEGIN --------------- " << std::endl;
		TVectorD meas(2);//Remember we need to pass the same 5 since gbl expects this due to jacobian
		meas.Zero();
		meas[0] = hitPos[0] - statePos[0];//This is how residuals are shown as output after fit (measurement-prediction)
		meas[1] = hitPos[1] - statePos[1];
		TVectorD measPrec(2); 
		//TO DO: Can make the variance vector a matrix to explore relationships between x/y and variance.  
		measPrec[0] = 1. / combinedCov[0];	// cov(x,x)
		measPrec[1] = 1. / combinedCov[3];	// cov(y,y)
		streamlog_out(DEBUG4) << "This is what we add to the measured point:" << std::endl;
		streamlog_out(DEBUG4) << "Residuals and covariant matrix for the hit:" << std::endl;
		streamlog_out(DEBUG4) << "X:" << std::setw(20) << meas[0] << std::setw(20) << measPrec[0] <<"," << std::endl;
		streamlog_out(DEBUG4) << "Y:" << std::setw(20) << meas[1] << std::setw(20)  <<"," << measPrec[1] << std::endl;
		streamlog_out(DEBUG4) << "This H matrix:" << std::endl;
		streamlog_message( DEBUG0, projection.Print();, std::endl; );
		//The gbl library creates 5 measurement vector and 5x5 propagation matrix automatically. If  
		point.addMeasurement(projection, meas, measPrec, 0);//The last zero is the minimum precision before this is set to 0. TO DO:Remove this magic number
		streamlog_out(DEBUG1) << " setMeasurementsGBL ------------- END ----------------- " << std::endl;
	}

	//This function calculates the alignment jacobian and labels and attaches this to the point
	void EUTelGBLFitter::setAlignmentToMeasurementJacobian(EUTelTrack& track, std::vector< gbl::GblPoint >& pointList ){
		for (size_t i = 0;i<_vectorOfPairsMeasurementStatesAndLabels.size() ;++i ){
			if(_vectorOfPairsMeasurementStatesAndLabels.at(i).first.getTrackerHits().empty()){
				throw(lcio::Exception("One of the points on the list of measurements states has no hit."));
			}
			for(size_t j = 0; j < pointList.size(); ++j){
				if( _vectorOfPairsMeasurementStatesAndLabels.at(i).second == pointList.at(j).getLabel()){
					EUTelState state = _vectorOfPairsMeasurementStatesAndLabels.at(i).first;
					streamlog_out(DEBUG0)<<"Point needs global parameters. It has  "<<pointList.at(j).hasMeasurement()<<" measurements."<<std::endl;
					if(getLabelToPoint(pointList,_vectorOfPairsMeasurementStatesAndLabels.at(i).second).hasMeasurement() == 0){
						throw(lcio::Exception("This point does not contain a measurements. Labeling of the state must be wrong "));
					} 
					_MilleInterface->computeAlignmentToMeasurementJacobian(state);//We calculate the jacobian. 
					_MilleInterface->setGlobalLabels(state); //Get the correct label for the sensors x,y,z shift and rotations. Depending on alignment mode and sensor the plane is on 
					TMatrixD&  alignmentJacobian = _MilleInterface->getAlignmentJacobian();//Return what was calculated by computeAlignmentToMeasurementJacobian
					std::vector<int> labels =  _MilleInterface->getGlobalParameters();//Return what was set by setGlobalLabels
					streamlog_out(DEBUG0)<<"The state associated with this alignment jacobian:  "<<std::endl;
					streamlog_message( DEBUG0, state.print() ;, std::endl; );
					if(!state.getIsThereAHit()){
						throw(lcio::Exception("You are just about to use a state with no hit to determine alignment jacobian."));
					}
					streamlog_out(DEBUG0)<<"This is the alignment jacobian we are about to add to the point at location "<<state.getLocation()<<std::endl;
					streamlog_message( DEBUG0, alignmentJacobian.Print();, std::endl; );
					streamlog_out(DEBUG0)<<"Here are the labels for these alignment parameters for the state at location: "<<state.getLocation()<<std::endl;
					for(size_t k=0; k<labels.size();++k){
						streamlog_out(DEBUG0)<<"Label just before adding: "<<labels.at(k) <<std::endl;
					}
					pointList.at(j).addGlobals(labels, alignmentJacobian);
					streamlog_out(DEBUG0)<<"The number of global parameters for this point are "<<pointList[i].getNumGlobals()<<std::endl;
					for(size_t k=0; k<pointList.at(j).getGlobalLabels().size();++k){
						streamlog_out(DEBUG0)<<"Label just after adding: "<<pointList.at(j).getGlobalLabels().at(k) <<std::endl;
					}
					streamlog_out(DEBUG0)<<"The alignment matrix after adding to point: "<<std::endl;
					streamlog_message( DEBUG0, pointList.at(j).getGlobalDerivatives().Print() ;, std::endl; );
					break;
				}
				//streamlog_out(DEBUG0)<<"This point has "<<pointList.at(j).hasMeasurement()<<" measurements. It has label "<<pointList.at(j).getLabel() <<std::endl;
				if(j == (pointList.size()-1)){
					throw(lcio::Exception("There is no point associated with this state."));
				}
			}
		}
	}
	//This creates the scatters point to simulate the passage through air. 
	void EUTelGBLFitter::setPointListWithNewScatterers(std::vector< gbl::GblPoint >& pointList,EUTelState & state, vector<float>  variance){
		if(_scattererJacobians.size() != _scattererPositions.size()){
			throw(lcio::Exception("The size of the scattering positions and jacobians is different.")); 	
		}
		for(size_t i = 0 ;i < _scattererJacobians.size()-1;++i){//The last jacobain is used to get to the plane! So only loop over to (_scatterJacobians-1)
			gbl::GblPoint point(_scattererJacobians[i]);
			point.setLabel(_counter_num_pointer);
			_counter_num_pointer++;
			if(variance.at(i) == 0){
				throw(lcio::Exception("Variance is 0 for the scattering plane."));
			}

			setScattererGBL(point,state, variance.at(i));//TO DO:This will only work for homogeneous distributions.
			pointList.push_back(point);
		}
	}
	vector<float> EUTelGBLFitter::computeVarianceForEachScatterer(EUTelState & state , float percentageRadiationLength){
		const double scatteringVariance  = pow(Utility::getThetaRMSHighland(state.getBeamEnergy(), percentageRadiationLength),2);
		vector<float> variance;
		float powMeanStart=pow((_normalMean - _start),2);
		float denominator=_normalVariance + powMeanStart;
		variance.push_back(scatteringVariance*(_normalVariance/denominator));
		variance.push_back(scatteringVariance*(powMeanStart/denominator));
		return variance;
	}
	//This set the estimate resolution for each plane in the X direction.
	void EUTelGBLFitter::setParamterIdXResolutionVec( const std::vector<float>& vector)
	{
		//We have a similar check after this to see that number of planes and elements in resolution vector are the same. We need this here since if they are different then it will just give an exception from the vector tryign to access a element that does not exist.
		if ( geo::gGeometry().sensorZOrdertoIDs().size() != vector.size() ){
			streamlog_out( ERROR5 ) << "The number of planes: "<< geo::gGeometry().sensorZOrdertoIDs().size()<<"  The size of input resolution vector: "<<vector.size()  << std::endl;
			throw(lcio::Exception("The size of the resolution vector and the total number of planes is different for x axis."));
		}

		for(size_t i=0; i < geo::gGeometry().sensorZOrdertoIDs().size(); ++i){
			_parameterIdXResolutionVec[ geo::gGeometry().sensorZOrderToID(i)] = vector.at(i);
		}
	}
	//This sets the estimated resolution for each plane in the Y direction.
	void EUTelGBLFitter::setParamterIdYResolutionVec( const std::vector<float>& vector)
	{
		if ( geo::gGeometry().sensorZOrdertoIDs().size() != vector.size() ){
			streamlog_out( ERROR5 ) << "The number of planes: "<< geo::gGeometry().sensorZOrdertoIDs().size()<<"  The size of input resolution vector: "<<vector.size()  << std::endl;
			throw(lcio::Exception("The size of the resolution vector and the total number of planes is different for y axis."));
		}
		for(size_t i=0; i < geo::gGeometry().sensorZOrdertoIDs().size(); ++i){
			_parameterIdYResolutionVec[ geo::gGeometry().sensorZOrderToID(i)] = vector.at(i);
		}
	}

	//This is used to deal with downweighting of ouliers. You must provide as input t,h or c. This specifies the function that will be used to do the downweigting.
	//TO DO: Check that this function works as expected since it has never been used. 
	void EUTelGBLFitter::setMEstimatorType( const std::string& mEstimatorType ) {
		std::string mEstimatorTypeLowerCase = mEstimatorType;
		std::transform( mEstimatorType.begin(), mEstimatorType.end(), mEstimatorTypeLowerCase.begin(), ::tolower);//Make the character lower case
		if ( mEstimatorType.size() != 1 ) {
			streamlog_out( WARNING1 ) << "More than one character supplied as M-estimator option" << std::endl;
			streamlog_out( WARNING1 ) << "No M-estimator downweighting will be used" << std::endl;
			return;
		}
		//Compare character to the ones that are accepted and if one is the same then set out member variable equal to it.
		if ( mEstimatorTypeLowerCase.compare("t") == 0 ||
			mEstimatorTypeLowerCase.compare("h") == 0 ||
			mEstimatorTypeLowerCase.compare("c") == 0   ) this->_mEstimatorType = _mEstimatorType;
		else {
			streamlog_out( WARNING1 ) << "M-estimator option " << mEstimatorType << " was not recognized" << std::endl;
			streamlog_out( WARNING1 ) << "No M-estimator downweighting will be used" << std::endl;
		}
	}
	//Not all points are states so we need a way to do:
	//state->label->point. This is what this function does.  
	void EUTelGBLFitter::setPointVec( std::vector< gbl::GblPoint >& pointList, gbl::GblPoint& point) {
	point.setLabel(_counter_num_pointer);
	_counter_num_pointer++;
	pointList.push_back(point);
	streamlog_out(DEBUG0) << std::endl << "pushBackPoint size: " << pointList.size() <<  std::endl;
	}
	//We use the labels for trajectory and equate them to the pointList index.
	//We create them when creating the points. However trajectory will overwrite these. However what we write should be the same as trajectory.
	//Note this is used by track fitting so we need to associate ANY state to the correct GBL point.
	//It is important to note the different between  setPairAnyStateAndPointLabelVec and setPairMeasurementStateAndPointLabelVec. One is for any state even if it has no hit and the other is used only for states that have a hit.
	void EUTelGBLFitter::setPairAnyStateAndPointLabelVec(std::vector< gbl::GblPoint >& pointList, gbl::GblTrajectory* traj){
		streamlog_out ( DEBUG4 ) << " EUTelGBLFitter::setPairAnyStateAndPointLabelVec-- BEGIN " << std::endl;
		_vectorOfPairsStatesAndLabels.clear();
		streamlog_out(DEBUG5)<<"The number of states is: "<< _statesInOrder.size()<<std::endl;
		std::vector<unsigned int> labels;
		traj->getLabels(labels);
		for(size_t i=0; i<_statesInOrder.size();++i){
<<<<<<< HEAD
			int threeiPlus1 = 3*i; //This is done since we always have two scatters between states
			streamlog_out(DEBUG0)<<"Pair (state,label)  ("<<  &(_statesInOrder.at(i))<<","<<labels.at(threeiPlus1)<<")"<<std::endl; 
			_vectorOfPairsStatesAndLabels.push_back(std::make_pair(_statesInOrder.at(i), labels.at(threeiPlus1)));	
=======
			//We don't add +1 since this is taken into account by the labels.
			int threei = 3*i; //This is done since we always have two scatters between states
			streamlog_out(DEBUG0)<<"Pair (state,label)  ("<<  &(_statesInOrder.at(i))<<","<<labels.at(threei)<<")"<<std::endl; 
			_vectorOfPairsStatesAndLabels.push_back(make_pair(_statesInOrder.at(i), labels.at(threei)));	
>>>>>>> 11f7b76f
		}
		streamlog_out ( DEBUG4 ) << " EUTelGBLFitter::setPairAnyStateAndPointLabelVec- END " << std::endl;
	}
	//This code must be repeated since we need to create the ling between states and labels before trajectory in alignment
	//Note here we create the link between MEASUREMENT states and label. 
	void EUTelGBLFitter::setPairMeasurementStateAndPointLabelVec(std::vector< gbl::GblPoint >& pointList){
		streamlog_out ( DEBUG4 ) << " EUTelGBLFitter::setPairMeasurementStateAndPointLabelVec-- BEGIN " << std::endl;
		_vectorOfPairsMeasurementStatesAndLabels.clear();
		streamlog_out(DEBUG5)<<"The number of measurement states is: "<< _measurementStatesInOrder.size()<<std::endl;
		size_t counter = 0;
		for(size_t i=0; i<pointList.size();++i){
			if(pointList.at(i).hasMeasurement()>0){//Here we assume that traj has ordered the pointList the same.
				streamlog_out(DEBUG0)<<"Measurement found! Pair (state,label)  ("<<  &(_measurementStatesInOrder.at(counter))<<","<<pointList.at(i).getLabel()<<")"<<std::endl; 
				_vectorOfPairsMeasurementStatesAndLabels.push_back(std::make_pair(_measurementStatesInOrder.at(counter), pointList.at(i).getLabel()));	
				counter++;
			}
			if(counter == (_measurementStatesInOrder.size()+1)){//Add one since you will make an extra loop
				throw(lcio::Exception("The counter is larger than the number of states saved as measurements."));
			}
		}
		if(counter !=  (_measurementStatesInOrder.size())){//Since we make an extra loop and counter++ again
			throw(lcio::Exception("We did not add all the states."));
		}
		streamlog_out ( DEBUG4 ) << " EUTelGBLFitter::setPairMeasurementStateAndPointLabelVec------------ END " << std::endl;
	}
	//TO DO:This at the moment does nothing. However in the future it should be fixed to work for high radiation enviroments.
	//As a track passes through a scatterer it will be kinked. The initial guessed trajectory has to provide GBL this information from pattern recognition. These come effectively from the states at each plane and can be calculated from these. However we store these number in the lcio file since the calculation is rather arduous
<<<<<<< HEAD
	void EUTelGBLFitter::setKinkInformationToTrack(gbl::GblTrajectory* traj, std::vector< gbl::GblPoint >& pointList,EUTelTrack &track){
		streamlog_out ( DEBUG4 ) << " EUTelGBLFitter::setKinkInformationToTrack-- BEGIN " << std::endl;
		for(size_t i=0;i < track.getStatesPointers().size(); i++){//We get the pointers no since we want to change the track state contents		
=======
	void EUTelGBLFitter::getKinkInformationToTrack(gbl::GblTrajectory* traj, std::vector< gbl::GblPoint >& pointList,EUTelTrack &track){
		streamlog_out ( DEBUG4 ) << " EUTelGBLFitter::setKinkInformationToTrack-- BEGIN " << endl;
		for(size_t i=0;i < track.getStatesPointers().size(); i++){//We get the pointers now since we want to change the track state contents		
>>>>>>> 11f7b76f
			EUTelState* state = track.getStatesPointers().at(i);
			TVectorD corrections(5);
			TMatrixDSym correctionsCov(5);
			for(size_t j=0 ; j< _vectorOfPairsStatesAndLabels.size();++j){
				//We know that the labels will look like 1,3,5... from GBL so
				if(_vectorOfPairsStatesAndLabels.at(j).first == *state){
<<<<<<< HEAD
					streamlog_out(DEBUG0)<<"The loop number for states with measurements for kink update is: " << j << ". The label is: " << _vectorOfPairsStatesAndLabels.at(j).second <<std::endl; 
					if(getLabelToPoint(pointList,_vectorOfPairsStatesAndLabels.at(j).second).hasMeasurement() == 0){//TO DO: Some states will not have hits in the future so should remove. Leave for now to test
						throw(lcio::Exception("This point does not contain a measurements. So can not add kink information. Labeling of the state must be wrong"));
					} 
=======
					streamlog_out(DEBUG0)<<"The loop number for states with measurements for kink update is: " << j << ". The label is: " << _vectorOfPairsStatesAndLabels.at(j).second <<endl; 
>>>>>>> 11f7b76f
					streamlog_out(DEBUG0)<<"To update track kink we use label: "<<_vectorOfPairsStatesAndLabels.at(j).second<<std::endl; 
					unsigned int numData; //Not sure what this is used for??????
					TVectorD aResidualsKink(2);//Measurement - Prediction
					TVectorD aMeasErrorsKink(2);
					TVectorD aResErrorsKink(2);
					TVectorD aDownWeightsKink(2); 
					traj->getMeasResults(_vectorOfPairsMeasurementStatesAndLabels.at(j).second, numData, aResidualsKink, aMeasErrorsKink, aResErrorsKink, aDownWeightsKink);
					streamlog_out(DEBUG3) << std::endl << "State before we have added corrections: " << std::endl;
					state->print();
					TVectorD kinks = state->getKinks();	
					TVectorD updateKinks(2);
					updateKinks(0) = kinks(0);
					updateKinks(1) = kinks(1);
					state->setKinks(updateKinks);
					streamlog_out(DEBUG3) << std::endl << "State after we have added corrections: " << std::endl;
					state->print();
					break;
				}
			}//END of loop of all states with hits	
		}//END of loop of all states
		streamlog_out ( DEBUG4 ) << " EUTelGBLFitter::setKinkInformationToTrack-- END " << std::endl;
	}
	// Convert input TrackCandidates and TrackStates into a GBL Trajectory
	// This is done using the geometry setup, the scattering and the hits + predicted states.
	void EUTelGBLFitter::setInformationForGBLPointList(EUTelTrack& track, std::vector< gbl::GblPoint >& pointList){
		streamlog_out(DEBUG4)<<"EUTelGBLFitter::setInformationForGBLPointList-------------------------------------BEGIN"<<std::endl;
		TMatrixD jacPointToPoint(5, 5);
		jacPointToPoint.UnitMatrix();
		//We place this variable here since we want to set it every new track to false and then true again after we get to the scattering plane.
		bool kinkAnglePlaneEstimationAddedNow=false;
		float distanceFromKinkTargetToNextPlane=0;
		for(size_t i=0;i < track.getStates().size(); i++){		
			streamlog_out(DEBUG3) << "The jacobian to get to this state jacobian on state number: " << i<<" Out of a total of states "<<track.getStates().size() << std::endl;
			streamlog_message( DEBUG0, jacPointToPoint.Print();, std::endl; );
			gbl::GblPoint point(jacPointToPoint);
			EUTelState state = track.getStates().at(i);
			EUTelState nextState;
			if(i != (track.getStates().size()-1)){//Since we don't want to propagate from the last state.
				nextState = track.getStates().at(i+1);
			}
			if(state.getLocation() == 271){
				kinkAnglePlaneEstimationAddedNow=true;
				//We set the distance to the next plane to use to set the local derivatives for the next point.
				distanceFromKinkTargetToNextPlane=state.getArcLengthToNextState();
			}else{
				setScattererGBL(point,state);//Every sensor will have scattering due to itself. 
			}
			_statesInOrder.push_back(state);//This is list of measurements states in the correct order. This is used later to associate ANY states with point labels
			if(state.getTrackerHits().size() == 0 ){
				streamlog_out(DEBUG3)  << "This state does not have a hit."<<std::endl;
				setPointVec(pointList, point);//This creates the vector of points and keeps a link between states and the points they created
			}else{
				double localPositionForState[]	= {state.getPosition()[0], state.getPosition()[1],state.getPosition()[2]};//Need this since geometry works with const doubles not floats 
				setMeasurementCov(state);
				double cov[4] ;
				state.getCombinedHitAndStateCovMatrixInLocalFrame(cov);
				setMeasurementGBL(point, state.getTrackerHits()[0]->getPosition(),  localPositionForState,  cov, state.getProjectionMatrix());
				//Here we set if we want to add local derivatives to points after we have found the plane we want to determine it's kink angle.
				if(kinkAnglePlaneEstimationAddedNow){
					setLocalDerivativesToPoint(point,state,distanceFromKinkTargetToNextPlane); 
					//We add the distance to the next plane so we get the total distance to the target.
					distanceFromKinkTargetToNextPlane=distanceFromKinkTargetToNextPlane + state.getArcLengthToNextState();
				}
				_measurementStatesInOrder.push_back(state);//This is list of measurements states in the correct order. This is used later to associate MEASUREMENT states with point labels in alignment
				setPointVec(pointList, point);
			}//End of else statement if there is a hit.

			if(i != (track.getStates().size()-1)){//We do not produce scatterers after the last plane
				//Note here to determine the scattering we use a straight line approximation between the two points the particle will travel through. However to determine were to place the scatterer we use the exact arc length. We do this since to change the TGeo radiation length would be a lot of work for a very small change. 
				const double stateReferencePoint[] = {state.getPosition()[0], state.getPosition()[1],state.getPosition()[2]};
				double globalPosSensor1[3];
				geo::gGeometry().local2Master(state.getLocation(),stateReferencePoint , globalPosSensor1 );
				const double nextStateReferencePoint[] = {nextState.getPosition()[0], nextState.getPosition()[1],nextState.getPosition()[2]};
				double globalPosSensor2[3];
				geo::gGeometry().local2Master(nextState.getLocation(),nextStateReferencePoint , globalPosSensor2 );
				testDistanceBetweenPoints(globalPosSensor1,globalPosSensor2);
				float percentageRadiationLength  = geo::gGeometry().findRadLengthIntegral(globalPosSensor1,globalPosSensor2, false );//TO DO: This adds the radiation length of the plane again. If you chose true the some times it returns 0. The could be the reason for the slightly small residuals. 
				if(percentageRadiationLength == 0){
					streamlog_out(MESSAGE9)<<"The positions between the scatterers are: "<<std::endl;
					streamlog_out(MESSAGE9)<<"Start: "<<globalPosSensor1[0]<<" "<<globalPosSensor1[1]<<" "<<globalPosSensor1[2]<<std::endl;
					streamlog_out(MESSAGE9)<<"End: "<<globalPosSensor2[0]<<" "<<globalPosSensor2[1]<<" "<<globalPosSensor2[2]<<std::endl;
					throw(lcio::Exception("The provides radiation length to create scatterers it zero.")); 	
				} 
				setMomentsAndStartEndScattering(state);
				findScattersZPositionBetweenTwoStates();//We use the exact arc length between the two states to place the scatterers. 
				jacPointToPoint=findScattersJacobians(state,nextState);
				vector<float> variance =  computeVarianceForEachScatterer(state ,percentageRadiationLength);
				setPointListWithNewScatterers(pointList,state, variance);//We assume that on all scattering planes the incidence angle is the same as on the last measurement state. Not a terrible approximation and will be corrected by GBL anyway.
			}else{
				streamlog_out(DEBUG3)<<"We have reached the last plane"<<std::endl;
			}
		} 
		streamlog_out(DEBUG4)<<"EUTelGBLFitter::setInformationForGBLPointList-------------------------------------END"<<std::endl;

	}

	//THIS IS THE GETTERS
	gbl::GblPoint EUTelGBLFitter::getLabelToPoint(std::vector<gbl::GblPoint> & pointList, int label)
	{
		for(size_t i = 0; i< pointList.size();++i)
		{
			streamlog_out(DEBUG0)<<"This point has label : "<<pointList.at(i).getLabel()<<". The label number: "<<label<<std::endl;
			if(pointList.at(i).getLabel() == label){
				return pointList.at(i);
			}
		}

		//if no match after loop this label must belong to no point 
		throw(lcio::Exception("There is no point with this label"));
	}
	//This used after trackfit will fill a map between (sensor ID and residualx/y). 
	void EUTelGBLFitter::getResidualOfTrackandHits(gbl::GblTrajectory* traj, std::vector< gbl::GblPoint > pointList,EUTelTrack& track, std::map< int, std::map< float, float > > &  SensorResidual, std::map< int, std::map< float, float > >& sensorResidualError ){
		for(size_t j=0 ; j< _vectorOfPairsMeasurementStatesAndLabels.size();j++){
			EUTelState state = _vectorOfPairsMeasurementStatesAndLabels.at(j).first;
			if(getLabelToPoint(pointList,_vectorOfPairsMeasurementStatesAndLabels.at(j).second).hasMeasurement() == 0){
				throw(lcio::Exception("This point does not contain a measurements. Labeling of the state must be wrong "));
			} 
			streamlog_out(DEBUG0) << std::endl << "There is a hit on the state. Hit pointer: "<< state.getTrackerHits()[0]<<" Find updated Residuals!" << std::endl;
			unsigned int numData; //Not sure what this is used for??????
			TVectorD aResiduals(2);
			TVectorD aMeasErrors(2);
			TVectorD aResErrors(2);
			TVectorD aDownWeights(2); 
			streamlog_out(DEBUG0)<<"To get residual of states we use label: "<<_vectorOfPairsMeasurementStatesAndLabels.at(j).second<<std::endl; 
			traj->getMeasResults(_vectorOfPairsMeasurementStatesAndLabels.at(j).second, numData, aResiduals, aMeasErrors, aResErrors, aDownWeights);
			streamlog_out(DEBUG0) <<"State location: "<<state.getLocation()<<" The residual x " <<aResiduals[0]<<" The residual y " <<aResiduals[1]<<std::endl;
			std::map<float, float> res; //This is create on the stack but will pass thisa by value to the new map so it 
			res.insert(std::make_pair(aResiduals[0],aResiduals[1]));
			SensorResidual.insert(std::make_pair(state.getLocation(), res));		
			std::map<float, float> resError; //This is create on the stack but will pass thisa by value to the new map so it 
			resError.insert(std::make_pair(aResErrors[0],aResErrors[1]));
			sensorResidualError.insert(std::make_pair(state.getLocation(), resError));	
		}
	}
	std::string EUTelGBLFitter::getMEstimatorType( ) const {
			return _mEstimatorType;
	}
	//COMPUTE
	void EUTelGBLFitter::computeTrajectoryAndFit(std::vector< gbl::GblPoint >& pointList,  gbl::GblTrajectory* traj, double* chi2, int* ndf, int & ierr){
		streamlog_out ( DEBUG4 ) << " EUTelGBLFitter::computeTrajectoryAndFit-- BEGIN " << std::endl;
		double loss = 0.;
		streamlog_out ( DEBUG0 ) << "This is the trajectory we are just about to fit: " << std::endl;
		streamlog_message( DEBUG0, traj->printTrajectory(10);, std::endl; );
		streamlog_out ( DEBUG0 ) << "This is the points in that trajectory " << std::endl;
		streamlog_message( DEBUG0, traj->printPoints(10);, std::endl; );


		if ( !_mEstimatorType.empty( ) ) ierr = traj->fit( *chi2, *ndf, loss, _mEstimatorType );
		else ierr = traj->fit( *chi2, *ndf, loss );

		if( ierr != 0 ){
			streamlog_out(MESSAGE0) << "Fit failed!" << " Track error: "<< ierr << " and chi2: " << *chi2 << std::endl;
		}
		else{
		streamlog_out(MESSAGE0) << "Fit Successful!" << " Track error; "<< ierr << " and chi2: " << *chi2 << std::endl;
		}
		streamlog_out ( DEBUG4 ) << " EUTelGBLFitter::computeTrajectoryAndFit -- END " << std::endl;
	}
	//TEST
	void EUTelGBLFitter::testUserInput(){
		if(_parameterIdXResolutionVec.size() != _parameterIdYResolutionVec.size()){
				throw(lcio::Exception("The vector for resolutions for X and Y are different sizes."));
		}
		if(_parameterIdXResolutionVec.size() != geo::gGeometry().nPlanes() ){
				throw(lcio::Exception("The total number of planes and the resolution of the planes vector are different sizes."));
		}
	}
	void EUTelGBLFitter::testTrack(EUTelTrack& track){
		streamlog_out(DEBUG4)<<"EUTelGBLFitter::testTrack------------------------------------BEGIN"<<std::endl;
		if(track.getStates().size() == 0 ){
			throw(lcio::Exception("The number of states is zero."));
		}
		///Note we do not use excluded planes here. This should be dealt with in pattern recognition.
		if (track.getNumberOfHitsOnTrack() > geo::gGeometry().nPlanes() ){
			throw(lcio::Exception("The number of hits on the track is greater than the number of planes.")); 	
		}
		streamlog_out(DEBUG5)<< "Input track passed tests!" <<std::endl;
		streamlog_out(DEBUG4)<<"EUTelGBLFitter::testTrack------------------------------------END"<<std::endl;

	} 
	void EUTelGBLFitter::testDistanceBetweenPoints(double* position1,double* position2){
		TVectorD displacement(3);
		displacement(0) = position1[0] - position2[0];
		displacement(1) = position1[1] - position2[1];
		displacement(2) = position1[2] - position2[2];
		float distance= sqrt(displacement.Norm2Sqr());
		streamlog_out(DEBUG0)<<"The distance between the points to calculate radiation length is: "<<distance<<std::endl;
		if(distance<1){
			throw(lcio::Exception("The distance between the states is too small.")); 	
		}
		if(distance>1000){//The planes should not be over a 1m in width
			throw(lcio::Exception("The distance between the planes is over 1m.")); 	
		}
	}

	//OTHER FUNCTIONS
	//We want to create a jacobain from (Plane1 -> scatterer1) then (scatterer1->scatterer2) then (scatter2->plane2). We return the last jacobain
	TMatrixD EUTelGBLFitter::findScattersJacobians(EUTelState state, EUTelState nextState){
		_scattererJacobians.clear();
		TVector3 position = state.getPositionGlobal();
		TVector3 momentum = state.computeCartesianMomentum();
		TVector3 newMomentum;
		int location = state.getLocation();
		int locationEnd = 314; //This will create a scatterer with normal in beam direction
		const gear::BField&   Bfield = geo::gGeometry().getMagneticField();
		gear::Vector3D vectorGlobal(position[0],position[1],position[1]);//Since field is homogeneous this seems silly but we need to specify a position to geometry to get B-field.
		const double Bx = (Bfield.at( vectorGlobal ).x());
		const double By = (Bfield.at( vectorGlobal ).y());
		const double Bz = (Bfield.at( vectorGlobal ).z());
		TVector3 B;
		B[0]=Bx; B[1]=By; B[2]=Bz;
		for(size_t i=0;i<_scattererPositions.size();i++){
			newMomentum = EUTelNav::getXYZMomentumfromArcLength(momentum, position,state.getBeamCharge(), _scattererPositions[i] );
			TMatrixD curvilinearJacobian = EUTelNav::getPropagationJacobianCurvilinear(_scattererPositions[i], state.getOmega(), momentum.Unit(),newMomentum.Unit());
			streamlog_out(DEBUG0)<<"This is the curvilinear jacobian at sensor : " << location << " or scatter: "<< i << std::endl; 
			streamlog_message( DEBUG0, curvilinearJacobian.Print();, std::endl; );
			TMatrixD localToCurvilinearJacobianStart =  EUTelNav::getLocalToCurvilinearTransformMatrix(momentum, location ,state.getBeamCharge() );
			streamlog_out(DEBUG0)<<"This is the local to curvilinear jacobian at sensor : " << location << " or scatter: "<< i << std::endl; 
			streamlog_message( DEBUG0, localToCurvilinearJacobianStart.Print();, std::endl; );
			TMatrixD localToCurvilinearJacobianEnd =  EUTelNav::getLocalToCurvilinearTransformMatrix(newMomentum,locationEnd ,state.getBeamCharge() );
			streamlog_out(DEBUG0)<<"This is the local to curvilinear jacobian at sensor : " << locationEnd << " or scatter: "<< i << std::endl; 
			streamlog_message( DEBUG0, localToCurvilinearJacobianEnd.Print();, std::endl; );
			TMatrixD curvilinearToLocalJacobianEnd = localToCurvilinearJacobianEnd.Invert();
			streamlog_out(DEBUG0)<<"This is the curvilinear to local jacobian at sensor : " << locationEnd << " or scatter: "<< i << std::endl; 
			streamlog_message( DEBUG0, curvilinearToLocalJacobianEnd.Print();, std::endl; );
			TMatrixD localToNextLocalJacobian = curvilinearToLocalJacobianEnd*curvilinearJacobian*localToCurvilinearJacobianStart;
			streamlog_out(DEBUG0)<<"This is the full jacobian : " << locationEnd << " or scatter: "<< i << std::endl; 
			streamlog_message( DEBUG0, localToNextLocalJacobian.Print();, std::endl; );
			_scattererJacobians.push_back(localToNextLocalJacobian);//To DO if scatter then plane is always parallel to z axis
			momentum[0]=newMomentum[0]; momentum[1]=newMomentum[1];	momentum[2]=newMomentum[2];
			location = 314;//location will always be a scatter after first loop.  
			if(i == (_scattererPositions.size()-2)){//On the last loop we want to create the jacobain to the next plane
				locationEnd = nextState.getLocation();
			}
		}
		if(_scattererJacobians.size() != 3){
			throw(lcio::Exception("There are not 3 jacobians produced by scatterers!")); 	
		}
		return _scattererJacobians.back();//return the last jacobian so the next state can use this
	}
	//The distance from the first state to the next scatterer and then from that scatterer to the next all the way to the next state. 
	//TO DO: This uses the optimum positions as described by Claus.  However for non homogeneous material distribution this might not be the case.
	void EUTelGBLFitter::findScattersZPositionBetweenTwoStates(){
		streamlog_out(DEBUG1) << "  findScattersZPositionBetweenTwoStates------------- BEGIN --------------  " << std::endl;
		_scattererPositions.clear();	
		streamlog_out(DEBUG1) << "The arc length to the next state is: " << _end << std::endl;
		//We place the first scatter to model the air just after the plane
		_scattererPositions.push_back(_start);//Z position of 1st scatterer	
		float secondScatterPosition = _normalMean +_normalVariance/(_normalMean-_start);
//		cout<<"Scat position " << secondScatterPosition <<endl;
		if(secondScatterPosition < _start){
			throw(lcio::Exception("The distance of the second scatterer is smaller than the start. "));
		}
		_scattererPositions.push_back(secondScatterPosition);//Z position of 2nd scatterer
		if(secondScatterPosition > _end){
			streamlog_out(MESSAGE5) << "The second scatter distance: "<< secondScatterPosition <<". The distance of the arc length: " << _end  << std::endl;
			throw(lcio::Exception("The distance of the second scatterer is larger than the next plane. "));
		}
		_scattererPositions.push_back(_end-secondScatterPosition); 
		streamlog_out(DEBUG1) << "  findScattersZPositionBetweenTwoStates------------- END --------------  " << std::endl;
	}

	void EUTelGBLFitter::setMomentsAndStartEndScattering(EUTelState& state){
		_start = 0.6; //This is 600 micron from the centre of the sensor. 
		_end = state.getArcLengthToNextState();
		if(_end == 0){
			throw(lcio::Exception("The size of arc length to the next plane is 0"));
		}
		_normalMean = 0.5*(_end-_start);
//		cout<<"normal mean: " << _normalMean <<endl;
		if(_normalMean == 0){
			throw(lcio::Exception("The mean of the scattering integral is zero. "));
		}
		_normalVariance = ((1.0/3.0)*(pow(_end,3)-pow(_start,3))-_normalMean*(pow(_end,2)-pow(_start,2))+pow(_normalMean,2)*(_end-_start))/(_end-_start);
//		cout<<"normal variance: " << _normalVariance <<endl;
		if(_normalVariance == 0){
			throw(lcio::Exception("The variance of the scattering integral is zero. "));
		}
	}

	void EUTelGBLFitter::resetPerTrack() {
		_counter_num_pointer=1;
		_measurementStatesInOrder.clear();
		_statesInOrder.clear();

	}
	//This function will take the estimate track from pattern recognition and add a correction to it. This estimated track + correction is you final GBL track.
	void EUTelGBLFitter::updateTrackFromGBLTrajectory (gbl::GblTrajectory* traj, std::vector< gbl::GblPoint >& pointList,EUTelTrack &track, std::map<int, std::vector<double> > &  mapSensorIDToCorrectionVec){
		streamlog_out ( DEBUG4 ) << " EUTelGBLFitter::UpdateTrackFromGBLTrajectory-- BEGIN " << std::endl;
		for(size_t i=0;i < track.getStatesPointers().size(); i++){//We get the pointers no since we want to change the track state contents		
			EUTelState* state = track.getStatesPointers().at(i);
			TVectorD corrections(7);
			TMatrixDSym correctionsCov(7);
			for(size_t j=0 ; j< _vectorOfPairsStatesAndLabels.size();++j){
				if(_vectorOfPairsStatesAndLabels.at(j).first == *state){
<<<<<<< HEAD
					streamlog_out(DEBUG0)<<"The loop number for states with measurements is: " << j << ". The label is: " << _vectorOfPairsStatesAndLabels.at(j).second <<std::endl; 
		//				if(getLabelToPoint(pointList,_vectorOfPairsStatesAndLabels.at(j).second).hasMeasurement() == 0){//TO DO: Some states will not have hits in the future so should remove. Leave for now to test
		//					throw(lcio::Exception("This point does not contain a measurements. Labeling of the state must be wrong "));
		//				} 
=======
					streamlog_out(DEBUG0)<<"The loop number for states with measurements is: " << j << ". The label is: " << _vectorOfPairsStatesAndLabels.at(j).second <<endl; 
>>>>>>> 11f7b76f
					streamlog_out(DEBUG0)<<"To update track we use label: "<<_vectorOfPairsStatesAndLabels.at(j).second<<std::endl; 
					//This part gets the track parameters.//////////////////////////////////////////////////////////////////////////
					traj->getResults(_vectorOfPairsStatesAndLabels.at(j).second, corrections, correctionsCov );
					streamlog_out(DEBUG3) << std::endl << "State before we have added corrections: " << std::endl;
					state->print();
					TVectorD newStateVec(5);
					streamlog_out(DEBUG0)<<"-----------------------Corrections----------------------"<<std::endl;
					streamlog_out(DEBUG0)<< setw(20)<<"State number "<< i <<" of "  << track.getStatesPointers().size() << std::endl;  
					streamlog_out(DEBUG0)<< setw(20)<<"Track Parameter"<<setw(20)<<"| Intial value |" <<setw(20)<<"| correction to add |"  << std::endl;  
					streamlog_out(DEBUG0)<<setw(20)<<"Omega(Charge/Energy) "<<setw(15)<<state->getOmega()<<setw(20)<< corrections[0]<<std::endl;
					streamlog_out(DEBUG0)<<setw(20)<<"Intersection XY "<<setw(15)<<state->getIntersectionLocalXZ() <<setw(20)<< corrections[1]<<std::endl;
					streamlog_out(DEBUG0)<<setw(20)<<"Intersection YZ "<<setw(15)<<state->getIntersectionLocalYZ() <<setw(20)<< corrections[2]<<std::endl;
					streamlog_out(DEBUG0)<<setw(20)<<"PositionX "<<setw(15)<<state->getPosition()[0] <<setw(20)<< corrections[3]<<std::endl;
					streamlog_out(DEBUG0)<<setw(20)<<"PositionY "<<setw(15)<<state->getPosition()[1] <<setw(20)<< corrections[4]<<std::endl;

					newStateVec[0] = state->getOmega() + corrections[0];
					newStateVec[1] = state->getIntersectionLocalXZ()+corrections[1];
					newStateVec[2] = state->getIntersectionLocalYZ()+corrections[2];
					newStateVec[3] = state->getPosition()[0]+corrections[3];
					newStateVec[4] = state->getPosition()[1]+corrections[4]; 
					//Here we collect the total correction for every track and state. This we use to work out an average to make sure that on each iteration the track corrections are reducing
					_omegaCorrections = _omegaCorrections + corrections[0];	
					_intersectionLocalXZCorrections= _intersectionLocalXZCorrections+ corrections[1];	
					_intersectionLocalYZCorrections = _intersectionLocalYZCorrections + corrections[2];	
					_localPosXCorrections = _localPosXCorrections + corrections[3];
					_localPosYCorrections = _localPosYCorrections + corrections[4];

					std::vector<double> correctionVec;
					correctionVec.push_back(corrections[0]);	
					correctionVec.push_back(corrections[1]);	
					correctionVec.push_back(corrections[2]);	
					correctionVec.push_back(corrections[3]);	
					correctionVec.push_back(corrections[4]);	

					mapSensorIDToCorrectionVec[state->getLocation()] = correctionVec;
					////////////////////////////////////////////////////////////////////////////////////////////////
					state->setStateVec(newStateVec);
<<<<<<< HEAD
					streamlog_out(DEBUG3) << std::endl << "State after we have added corrections: " << std::endl;
					state->print();
=======
					//If the state is just a normal scatterer then we get the scattering results from the getScatResults() function. Otherwise we use the local derivative to determine the kink angles.
					if(state->getLocation() != 271){
						//Note that this says meas but it simple means that the states you access must be a scatterer. Since all our planes are scatterers then we can access all of them.
						//However the only planes we are interest in are the ones that don't simply model the air.
						unsigned int numData;
						TVectorD aResidualsKink(2);//Measurement - Prediction
						TVectorD aMeasErrorsKink(2);
						TVectorD aResErrorsKink(2);
						TVectorD aDownWeightsKink(2); 
						traj->getScatResults( _vectorOfPairsStatesAndLabels.at(j).second, numData, aResidualsKink, aMeasErrorsKink, aResErrorsKink, aDownWeightsKink);
						state->setKinks(aResidualsKink);
						streamlog_out(DEBUG3) << endl << "State after we have added corrections: " << std::endl;
						state->print();
					}else{
						TVectorD correctionsKinks(7);
						TMatrixDSym correctionsCovKinks(7);
						//TO DO: This will only work for 3 planes in the forward region for scattering measurements.
						traj->getResults(_vectorOfPairsStatesAndLabels.at(j+1).second, correctionsKinks, correctionsCovKinks );
						TVectorD kinks(2);//Measurement - Prediction
						kinks[0] = correctionsKinks[5];
						kinks[1] = correctionsKinks[6];

						state->setKinks(kinks);
					}
>>>>>>> 11f7b76f
					break;
				}
			}//END of loop of all states with hits	
		}//END of loop of all states
	}

} // namespace eutelescope


#endif<|MERGE_RESOLUTION|>--- conflicted
+++ resolved
@@ -179,7 +179,7 @@
 		}
 	}
 	//This creates the scatters point to simulate the passage through air. 
-	void EUTelGBLFitter::setPointListWithNewScatterers(std::vector< gbl::GblPoint >& pointList,EUTelState & state, vector<float>  variance){
+	void EUTelGBLFitter::setPointListWithNewScatterers(std::vector< gbl::GblPoint >& pointList,EUTelState & state, std::vector<float>  variance){
 		if(_scattererJacobians.size() != _scattererPositions.size()){
 			throw(lcio::Exception("The size of the scattering positions and jacobians is different.")); 	
 		}
@@ -195,9 +195,9 @@
 			pointList.push_back(point);
 		}
 	}
-	vector<float> EUTelGBLFitter::computeVarianceForEachScatterer(EUTelState & state , float percentageRadiationLength){
+	std::vector<float> EUTelGBLFitter::computeVarianceForEachScatterer(EUTelState & state , float percentageRadiationLength){
 		const double scatteringVariance  = pow(Utility::getThetaRMSHighland(state.getBeamEnergy(), percentageRadiationLength),2);
-		vector<float> variance;
+		std::vector<float> variance;
 		float powMeanStart=pow((_normalMean - _start),2);
 		float denominator=_normalVariance + powMeanStart;
 		variance.push_back(scatteringVariance*(_normalVariance/denominator));
@@ -267,16 +267,10 @@
 		std::vector<unsigned int> labels;
 		traj->getLabels(labels);
 		for(size_t i=0; i<_statesInOrder.size();++i){
-<<<<<<< HEAD
-			int threeiPlus1 = 3*i; //This is done since we always have two scatters between states
-			streamlog_out(DEBUG0)<<"Pair (state,label)  ("<<  &(_statesInOrder.at(i))<<","<<labels.at(threeiPlus1)<<")"<<std::endl; 
-			_vectorOfPairsStatesAndLabels.push_back(std::make_pair(_statesInOrder.at(i), labels.at(threeiPlus1)));	
-=======
 			//We don't add +1 since this is taken into account by the labels.
 			int threei = 3*i; //This is done since we always have two scatters between states
 			streamlog_out(DEBUG0)<<"Pair (state,label)  ("<<  &(_statesInOrder.at(i))<<","<<labels.at(threei)<<")"<<std::endl; 
-			_vectorOfPairsStatesAndLabels.push_back(make_pair(_statesInOrder.at(i), labels.at(threei)));	
->>>>>>> 11f7b76f
+			_vectorOfPairsStatesAndLabels.push_back(std::make_pair(_statesInOrder.at(i), labels.at(threei)));	
 		}
 		streamlog_out ( DEBUG4 ) << " EUTelGBLFitter::setPairAnyStateAndPointLabelVec- END " << std::endl;
 	}
@@ -304,29 +298,16 @@
 	}
 	//TO DO:This at the moment does nothing. However in the future it should be fixed to work for high radiation enviroments.
 	//As a track passes through a scatterer it will be kinked. The initial guessed trajectory has to provide GBL this information from pattern recognition. These come effectively from the states at each plane and can be calculated from these. However we store these number in the lcio file since the calculation is rather arduous
-<<<<<<< HEAD
-	void EUTelGBLFitter::setKinkInformationToTrack(gbl::GblTrajectory* traj, std::vector< gbl::GblPoint >& pointList,EUTelTrack &track){
+	void EUTelGBLFitter::getKinkInformationToTrack(gbl::GblTrajectory* traj, std::vector< gbl::GblPoint >& pointList,EUTelTrack &track){
 		streamlog_out ( DEBUG4 ) << " EUTelGBLFitter::setKinkInformationToTrack-- BEGIN " << std::endl;
-		for(size_t i=0;i < track.getStatesPointers().size(); i++){//We get the pointers no since we want to change the track state contents		
-=======
-	void EUTelGBLFitter::getKinkInformationToTrack(gbl::GblTrajectory* traj, std::vector< gbl::GblPoint >& pointList,EUTelTrack &track){
-		streamlog_out ( DEBUG4 ) << " EUTelGBLFitter::setKinkInformationToTrack-- BEGIN " << endl;
 		for(size_t i=0;i < track.getStatesPointers().size(); i++){//We get the pointers now since we want to change the track state contents		
->>>>>>> 11f7b76f
 			EUTelState* state = track.getStatesPointers().at(i);
 			TVectorD corrections(5);
 			TMatrixDSym correctionsCov(5);
 			for(size_t j=0 ; j< _vectorOfPairsStatesAndLabels.size();++j){
 				//We know that the labels will look like 1,3,5... from GBL so
 				if(_vectorOfPairsStatesAndLabels.at(j).first == *state){
-<<<<<<< HEAD
 					streamlog_out(DEBUG0)<<"The loop number for states with measurements for kink update is: " << j << ". The label is: " << _vectorOfPairsStatesAndLabels.at(j).second <<std::endl; 
-					if(getLabelToPoint(pointList,_vectorOfPairsStatesAndLabels.at(j).second).hasMeasurement() == 0){//TO DO: Some states will not have hits in the future so should remove. Leave for now to test
-						throw(lcio::Exception("This point does not contain a measurements. So can not add kink information. Labeling of the state must be wrong"));
-					} 
-=======
-					streamlog_out(DEBUG0)<<"The loop number for states with measurements for kink update is: " << j << ". The label is: " << _vectorOfPairsStatesAndLabels.at(j).second <<endl; 
->>>>>>> 11f7b76f
 					streamlog_out(DEBUG0)<<"To update track kink we use label: "<<_vectorOfPairsStatesAndLabels.at(j).second<<std::endl; 
 					unsigned int numData; //Not sure what this is used for??????
 					TVectorD aResidualsKink(2);//Measurement - Prediction
@@ -413,7 +394,7 @@
 				setMomentsAndStartEndScattering(state);
 				findScattersZPositionBetweenTwoStates();//We use the exact arc length between the two states to place the scatterers. 
 				jacPointToPoint=findScattersJacobians(state,nextState);
-				vector<float> variance =  computeVarianceForEachScatterer(state ,percentageRadiationLength);
+				std::vector<float> variance =  computeVarianceForEachScatterer(state ,percentageRadiationLength);
 				setPointListWithNewScatterers(pointList,state, variance);//We assume that on all scattering planes the incidence angle is the same as on the last measurement state. Not a terrible approximation and will be corrected by GBL anyway.
 			}else{
 				streamlog_out(DEBUG3)<<"We have reached the last plane"<<std::endl;
@@ -622,14 +603,7 @@
 			TMatrixDSym correctionsCov(7);
 			for(size_t j=0 ; j< _vectorOfPairsStatesAndLabels.size();++j){
 				if(_vectorOfPairsStatesAndLabels.at(j).first == *state){
-<<<<<<< HEAD
 					streamlog_out(DEBUG0)<<"The loop number for states with measurements is: " << j << ". The label is: " << _vectorOfPairsStatesAndLabels.at(j).second <<std::endl; 
-		//				if(getLabelToPoint(pointList,_vectorOfPairsStatesAndLabels.at(j).second).hasMeasurement() == 0){//TO DO: Some states will not have hits in the future so should remove. Leave for now to test
-		//					throw(lcio::Exception("This point does not contain a measurements. Labeling of the state must be wrong "));
-		//				} 
-=======
-					streamlog_out(DEBUG0)<<"The loop number for states with measurements is: " << j << ". The label is: " << _vectorOfPairsStatesAndLabels.at(j).second <<endl; 
->>>>>>> 11f7b76f
 					streamlog_out(DEBUG0)<<"To update track we use label: "<<_vectorOfPairsStatesAndLabels.at(j).second<<std::endl; 
 					//This part gets the track parameters.//////////////////////////////////////////////////////////////////////////
 					traj->getResults(_vectorOfPairsStatesAndLabels.at(j).second, corrections, correctionsCov );
@@ -637,13 +611,13 @@
 					state->print();
 					TVectorD newStateVec(5);
 					streamlog_out(DEBUG0)<<"-----------------------Corrections----------------------"<<std::endl;
-					streamlog_out(DEBUG0)<< setw(20)<<"State number "<< i <<" of "  << track.getStatesPointers().size() << std::endl;  
-					streamlog_out(DEBUG0)<< setw(20)<<"Track Parameter"<<setw(20)<<"| Intial value |" <<setw(20)<<"| correction to add |"  << std::endl;  
-					streamlog_out(DEBUG0)<<setw(20)<<"Omega(Charge/Energy) "<<setw(15)<<state->getOmega()<<setw(20)<< corrections[0]<<std::endl;
-					streamlog_out(DEBUG0)<<setw(20)<<"Intersection XY "<<setw(15)<<state->getIntersectionLocalXZ() <<setw(20)<< corrections[1]<<std::endl;
-					streamlog_out(DEBUG0)<<setw(20)<<"Intersection YZ "<<setw(15)<<state->getIntersectionLocalYZ() <<setw(20)<< corrections[2]<<std::endl;
-					streamlog_out(DEBUG0)<<setw(20)<<"PositionX "<<setw(15)<<state->getPosition()[0] <<setw(20)<< corrections[3]<<std::endl;
-					streamlog_out(DEBUG0)<<setw(20)<<"PositionY "<<setw(15)<<state->getPosition()[1] <<setw(20)<< corrections[4]<<std::endl;
+					streamlog_out(DEBUG0)<< std::setw(20)<<"State number "<< i <<" of "  << track.getStatesPointers().size() << std::endl;  
+					streamlog_out(DEBUG0)<< std::setw(20)<<"Track Parameter"<<std::setw(20)<<"| Intial value |" <<std::setw(20)<<"| correction to add |"  << std::endl;  
+					streamlog_out(DEBUG0)<<std::setw(20)<<"Omega(Charge/Energy) "<<std::setw(15)<<state->getOmega()<<std::setw(20)<< corrections[0]<<std::endl;
+					streamlog_out(DEBUG0)<<std::setw(20)<<"Intersection XY "<<std::setw(15)<<state->getIntersectionLocalXZ() <<std::setw(20)<< corrections[1]<<std::endl;
+					streamlog_out(DEBUG0)<<std::setw(20)<<"Intersection YZ "<<std::setw(15)<<state->getIntersectionLocalYZ() <<std::setw(20)<< corrections[2]<<std::endl;
+					streamlog_out(DEBUG0)<<std::setw(20)<<"PositionX "<<std::setw(15)<<state->getPosition()[0] <<std::setw(20)<< corrections[3]<<std::endl;
+					streamlog_out(DEBUG0)<<std::setw(20)<<"PositionY "<<std::setw(15)<<state->getPosition()[1] <<std::setw(20)<< corrections[4]<<std::endl;
 
 					newStateVec[0] = state->getOmega() + corrections[0];
 					newStateVec[1] = state->getIntersectionLocalXZ()+corrections[1];
@@ -667,10 +641,6 @@
 					mapSensorIDToCorrectionVec[state->getLocation()] = correctionVec;
 					////////////////////////////////////////////////////////////////////////////////////////////////
 					state->setStateVec(newStateVec);
-<<<<<<< HEAD
-					streamlog_out(DEBUG3) << std::endl << "State after we have added corrections: " << std::endl;
-					state->print();
-=======
 					//If the state is just a normal scatterer then we get the scattering results from the getScatResults() function. Otherwise we use the local derivative to determine the kink angles.
 					if(state->getLocation() != 271){
 						//Note that this says meas but it simple means that the states you access must be a scatterer. Since all our planes are scatterers then we can access all of them.
@@ -682,7 +652,7 @@
 						TVectorD aDownWeightsKink(2); 
 						traj->getScatResults( _vectorOfPairsStatesAndLabels.at(j).second, numData, aResidualsKink, aMeasErrorsKink, aResErrorsKink, aDownWeightsKink);
 						state->setKinks(aResidualsKink);
-						streamlog_out(DEBUG3) << endl << "State after we have added corrections: " << std::endl;
+						streamlog_out(DEBUG3) << std::endl << "State after we have added corrections: " << std::endl;
 						state->print();
 					}else{
 						TVectorD correctionsKinks(7);
@@ -695,7 +665,6 @@
 
 						state->setKinks(kinks);
 					}
->>>>>>> 11f7b76f
 					break;
 				}
 			}//END of loop of all states with hits	
