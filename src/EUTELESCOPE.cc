// Author: Antonio Bulgheroni, INFN <mailto:antonio.bulgheroni@gmail.com>
// Version: $Id$
/*
 *   This source code is part of the Eutelescope package of Marlin.
 *   You are free to use this source files for your own development as
 *   long as it stays in a public research context. You are not
 *   allowed to use it for commercial purpose. You must put this
 *   header with author names in all development based on this file.
 *
 */

#include "EUTELESCOPE.h"

// system includes
#include <algorithm>
#include <string>

using namespace eutelescope;

const char *   EUTELESCOPE::HEADERVERSION       = "HeaderVersion";
const char *   EUTELESCOPE::NOOFEVENT           = "NoOfEvent";
const char *   EUTELESCOPE::DATATYPE            = "DataType";
const char *   EUTELESCOPE::DATETIME            = "DateTime";
const char *   EUTELESCOPE::DAQHWNAME           = "DAQHWName";
const char *   EUTELESCOPE::DAQHWVERSION        = "DAQHWVersion";
const char *   EUTELESCOPE::DAQSWNAME           = "DAQSWName";
const char *   EUTELESCOPE::DAQSWVERSION        = "DAQSWVersion";
const char *   EUTELESCOPE::SIMULSWNAME         = "SimulSWName";
const char *   EUTELESCOPE::SIMULSWVERSION      = "SimulSWVersion";
const char *   EUTELESCOPE::GEOID               = "GeoID";
const char *   EUTELESCOPE::EUDRBMODE           = "EUDRBMode";
const char *   EUTELESCOPE::EUDRBDET            = "EUDRBDet";
const char *   EUTELESCOPE::BEAMLOCATION        = "BeamLocation";
const char *   EUTELESCOPE::BEAMTYPE            = "BeamType";
const char *   EUTELESCOPE::BEAMENERGY          = "BeamEnergy";
const char *   EUTELESCOPE::NOOFDETECTOR        = "NoOfDetector";
const char *   EUTELESCOPE::MINX                = "MinX";
const char *   EUTELESCOPE::MAXX                = "MaxX";
const char *   EUTELESCOPE::MINY                = "MinY";
const char *   EUTELESCOPE::MAXY                = "MaxY";
const char *   EUTELESCOPE::INTERMEDIATEFILE    = "IntermediateFile";
const char *   EUTELESCOPE::USERCOMMENT         = "UserComment";
const char *   EUTELESCOPE::APPLIEDPROCESSOR    = "AppliedProcessor";
const char *   EUTELESCOPE::DAQDATA             = "DAQData";
const char *   EUTELESCOPE::SIMULDATA           = "SimulData";
const char *   EUTELESCOPE::CONVDATA            = "ConvData";
const char *   EUTELESCOPE::EUDRB               = "EUDRB";
const char *   EUTELESCOPE::IPHCIMAGER          = "IPHCIMAGER";
const char *   EUTELESCOPE::SUCIMAIMAGER        = "SUCIMAIMAGER";
const char *   EUTELESCOPE::EUDAQ               = "EUDAQ";
const int      EUTELESCOPE::GOODPIXEL           =  0;
const char *   EUTELESCOPE::EVENTTYPE           = "EventType";
const int      EUTELESCOPE::BADPIXEL            =  1;
const int      EUTELESCOPE::HITPIXEL            = -1;
const int      EUTELESCOPE::MISSINGPIXEL        =  2;
const int      EUTELESCOPE::FIRINGPIXEL         =  3;
const char *   EUTELESCOPE::ABSOLUTENOISEVALUE  = "AbsoluteNoiseValue";
const char *   EUTELESCOPE::NOISEDISTRIBUTION   = "NoiseDistribution";
const char *   EUTELESCOPE::DEADPIXEL           = "DeadPixel";
const char *   EUTELESCOPE::ABSOLUTEPEDEVALUE   = "AbsolutePedeValue";
const char *   EUTELESCOPE::FULLFRAME           = "FullFrame";
const char *   EUTELESCOPE::ROWWISE             = "RowWise";
const char *   EUTELESCOPE::MEANRMS             = "MeanRMS";
const char *   EUTELESCOPE::AIDAPROFILE         = "AIDAProfile";
const char *   EUTELESCOPE::FIXEDFRAME          = "FixedFrame";
const char *   EUTELESCOPE::DFIXEDFRAME         = "DFixedFrame";
const char *   EUTELESCOPE::SPARSECLUSTER       = "SparseCluster";
const char *   EUTELESCOPE::SPARSECLUSTER2      = "SparseCluster2";
const char *   EUTELESCOPE::SPARSECLUSTER3      = "SparseCluster3";
const char *   EUTELESCOPE::BRICKEDCLUSTER      = "BrickedCluster";
const char *   EUTELESCOPE::ANALOG              = "Analog";
const char *   EUTELESCOPE::DIGITAL             = "Digital";
const char *   EUTELESCOPE::BINARY              = "Binary";
const char *   EUTELESCOPE::FLAGONLY            = "FlagOnly";
const char *   EUTELESCOPE::MATRIXDEFAULTENCODING    = "sensorID:7,xMin:12,xMax:12,yMin:12,yMax:12";
const char *   EUTELESCOPE::CLUSTERDEFAULTENCODING   = "sensorID:7,xSeed:12,ySeed:12,xCluSize:5,yCluSize:5,quality:7";
<<<<<<< HEAD
const char *   EUTELESCOPE::CLUSTERENCODING          = "sensorID:5,clusterID:12,xSeed:11,ySeed:10,xCluSize:9,yCluSize:9,type:5";
=======
>>>>>>> 45a6cab6

const char *   EUTELESCOPE::PULSEDEFAULTENCODING     = "sensorID:7,xSeed:12,ySeed:12,xCluSize:5,yCluSize:5,type:5,quality:5";
const char *   EUTELESCOPE::ZSDATADEFAULTENCODING    = "sensorID:7,sparsePixelType:5";
const char *   EUTELESCOPE::ZSCLUSTERDEFAULTENCODING = "sensorID:7,sparsePixelType:5,quality:5";
const char *   EUTELESCOPE::HITENCODING              = "sensorID:7,properties:7";
const char *   EUTELESCOPE::FIXEDWEIGHT              = "FixedWeight";


namespace eutelescope {

  ClusterQuality operator&(ClusterQuality a, ClusterQuality b) {
    return ClusterQuality( static_cast<int>(a) & static_cast<int>(b) );
  }

  ClusterQuality operator|(ClusterQuality a, ClusterQuality b) {
    return ClusterQuality( static_cast<int>(a) | static_cast<int>(b) );
  }

  ClusterQuality operator|=(ClusterQuality a, ClusterQuality b) {
    return ClusterQuality( static_cast<int>(a) | static_cast<int>(b) );
  }

  std::ostream& operator<<(std::ostream& os, const ClusterQuality& quality) {
    if ( quality == kGoodCluster ) {
      os << "kGoodCluster (" << static_cast<int > (quality) << ")";
      return os;
    }
    bool moreThanOne = false;
    if ( quality & kIncompleteCluster ) {
      if ( moreThanOne ) os << ", ";
      os << "kIncompleteCluster";
      moreThanOne = true;
    }
    if ( quality & kBorderCluster ) {
      if ( moreThanOne ) os << ", ";
      os << "kBorderCluster";
      moreThanOne = true;
    }
    if ( quality & kMergedCluster ) {
      if ( moreThanOne ) os << ", ";
      os << "kMergedCluster";
      moreThanOne = true;
    }
    os << " (" << static_cast<int> (quality) << ")";
    return os;
  }

  std::ostream& operator<<(std::ostream& os, const SparsePixelType& type) {
    if ( type == kEUTelBaseSparsePixel ) os << "kEUTelBaseSparsePixel" ;
    else if ( type == kEUTelSimpleSparsePixel ) os << "kEUTelSimpleSparsePixel";
    else if ( type == kEUTelGenericSparsePixel ) os << "kEUTelGenericSparsePixel";
    else if ( type == kEUTelGeometricPixel ) os << "kEUTelGeometricPixel";
    // add here your type
    else if ( type == kUnknownPixelType ) os << "kUnknownPixelType";
    os << " (" << static_cast<int> (type ) << ")";
    return os;
  }

  std::string ucase( const std::string & inputString ) {

    std::string result( inputString );
    transform( result.begin(), result.end(), result.begin(), ::toupper);
    return result;

  }

  std::string lcase( const std::string & inputString ) {

    std::string result( inputString );
    transform( result.begin(), result.end(), result.begin(), ::tolower);
    return result;

  }


  std::string trim( const std::string & inputString ) {

    // define all possible space types you want to remove
    static const std::string spaces = "\t\n\r\v";
    // find the first character that is not a space
    size_t b = inputString.find_first_not_of( spaces );
    // find the last character that is not a space
    size_t e = inputString.find_first_not_of( spaces );
    if ( b == std::string::npos || e == std::string::npos ) {
      // the string is empty!
      return "";
    }
    return std::string(inputString, b, e - b + 1 );
  }

  std::string escape( const std::string & inputString ) {

    std::ostringstream ret;
    ret << std::setfill('0') << std::hex;
    for ( size_t iPos = 0; iPos < inputString.length(); ++iPos ) {
      if ( inputString[iPos] == '\\' ) ret << "\\\\";
      else if ( inputString[iPos] < 32 ) ret << "\\x" << std::setw(2) << int( inputString[ iPos ] );
      else ret << inputString[ iPos ] ;
    }
    return ret.str();

  }

  std::string firstline( const std::string & inputString ) {

    size_t iPos = inputString.find( '\n' );
    return inputString.substr( 0, iPos );

  }

  std::vector<std::string > split( const std::string & inputString, const std::string & delim ) {
    std::string copy( inputString );
    std::vector<std::string > result;
    size_t iPos;
    while ( ( iPos = copy.find_first_of( delim ) ) != std::string::npos ) {
      result.push_back( copy.substr( 0, iPos ) );
      copy = copy.substr( iPos + 1 );
    }
    result.push_back( copy );
    return result;
  }
}<|MERGE_RESOLUTION|>--- conflicted
+++ resolved
@@ -74,10 +74,6 @@
 const char *   EUTELESCOPE::FLAGONLY            = "FlagOnly";
 const char *   EUTELESCOPE::MATRIXDEFAULTENCODING    = "sensorID:7,xMin:12,xMax:12,yMin:12,yMax:12";
 const char *   EUTELESCOPE::CLUSTERDEFAULTENCODING   = "sensorID:7,xSeed:12,ySeed:12,xCluSize:5,yCluSize:5,quality:7";
-<<<<<<< HEAD
-const char *   EUTELESCOPE::CLUSTERENCODING          = "sensorID:5,clusterID:12,xSeed:11,ySeed:10,xCluSize:9,yCluSize:9,type:5";
-=======
->>>>>>> 45a6cab6
 
 const char *   EUTELESCOPE::PULSEDEFAULTENCODING     = "sensorID:7,xSeed:12,ySeed:12,xCluSize:5,yCluSize:5,type:5,quality:5";
 const char *   EUTELESCOPE::ZSDATADEFAULTENCODING    = "sensorID:7,sparsePixelType:5";
