--- conflicted
+++ resolved
@@ -469,7 +469,6 @@
 	beta  = siPlaneYRotation( SensorId ); // 
 	gamma = siPlaneZRotation( SensorId ); // 
 
-<<<<<<< HEAD
 	rotRef1 = siPlaneRotation1( SensorId );
 	rotRef2 = siPlaneRotation2( SensorId );
 	rotRef3 = siPlaneRotation3( SensorId );
@@ -482,16 +481,6 @@
 	}else{
 		streamlog_out(ERROR5) << "SensorID: " << SensorId << ". Determinant =  " <<determinant << std::endl;   
 		throw(lcio::Exception(Utility::outputColourString("The initial rotation and reflection matrix does not have determinant of 1 or -1. Gear file input must be wrong.", "RED"))); 	
-=======
-	rot1 = siPlaneRotation1( SensorId );
-	rot3 = siPlaneRotation3( SensorId );
-	//rot1=sin and rot=cos
-	//We must check that the input is correct. Since there is only 1 degree of freedom.
-	float	possibleUnit = sqrt(pow(rot1,2)+pow(rot3,2));
-	if(possibleUnit>1.1 or possibleUnit<0.9){//Check that the squares equal 1 and give some rounding error room. 
-		streamlog_out(ERROR5) << "SensorID: " << SensorId << ". Rot Squares sum =  " <<possibleUnit << std::endl;   
-		throw(lcio::Exception("The integer rotations do not represent a z rotation since there squares don't sum to 1. Note we have four variables in gear file as input BUT A SINGLE DEGREE OF FREEDOM!")); 	
->>>>>>> afd142da
 	}
 	//Create spatial TGeoTranslation object.
 	std::string stTranslationName = "matrixTranslationSensor";
