#ifdef USE_GBL    // Not sure where this is defined. However it is used in all the other GBL processors will use it.

#include "EUTelProcessorGBLFitCandidates.h"
#include "include/GblTrajectory.h"

using namespace eutelescope;

EUTelProcessorGBLFitCandidates::EUTelProcessorGBLFitCandidates() :
Processor("EUTelProcessorGBLFitCandidates"),
_trackCandidatesInputCollectionName("Default_input"),
_tracksOutputCollectionName("Default_output"),
_nProcessedRuns(0),
_nProcessedEvents(0),
_beamQ(-1),
_eBeam(4),
_mEstimatorType(),
_maxChi2Cut(1000),
_milleBinaryFilename("mille.bin"),
_alignmentMode(0)
{
	// Processor description
  _description = "EUTelProcessorTrackingGBLTrajectory performs track fits using GBL optionally writing data files for MILLEPEDE II.";

  // TrackerHit input collection
  registerInputCollection(LCIO::TRACK, "TrackCandidatesInputCollectionName", "Input track candidate collection name",_trackCandidatesInputCollectionName,std::string("TrackCandidatesCollection"));

  // Track output collection
  registerOutputCollection(LCIO::TRACK,"TracksOutputCollectionName","Output tracks collection name",_tracksOutputCollectionName,std::string("TrackCollection"));

  registerOptionalParameter("BeamCharge", "Beam charge [e]", _beamQ, static_cast<double> (-1));

  // Necessary processor parameters that define fitter settings
  registerProcessorParameter("BeamEnergy", "Beam energy [GeV]", _eBeam, static_cast<double> (4.0));

  // Optional processor parameters that define finder settings

  registerOptionalParameter("GBLMEstimatorType", "GBL outlier down-weighting option (t,h,c)", _mEstimatorType, string() );

  registerOptionalParameter("MilleMaxChi2Cut", "Maximum chi2 of a track candidate that goes into millepede", _maxChi2Cut, double(1000.));

  registerOptionalParameter("MilleBinaryFilename", "Name of the Millepede binary file", _milleBinaryFilename, std::string("mille.bin"));

    // MILLEPEDE specific parameters
    registerOptionalParameter("AlignmentMode", "Alignment mode specifies alignment degrees of freedom to be considered\n"
            "0 - No alignment at all. Simply fit tracks assuming that alignment is correct\n"
            "1 - Alignment of XY shifts\n"
            "2 - Alignment of XY shifts + rotations around Z\n"
            "3 - Alignment of XYZ shifts + rotations around Z\n"
            "4 - Alignment of XY shifts + rotations around X and Z\n"
            "5 - Alignment of XY shifts + rotations around Y and Z\n"
            "6 - Alignment of XY shifts + rotations around X,Y and Z\n"
            "7 - Alignment of XYZ shifts + rotations around X,Y and Z\n",
            _alignmentMode, static_cast<int> (0));



}

void EUTelProcessorGBLFitCandidates::init() {

	streamlog_out(DEBUG2) << "EUTelProcessorGBLFitCandidates::init( )---------------------------------------------BEGIN" << std::endl;

	// Reset counters
	_nProcessedRuns = 0;
	_nProcessedEvents = 0;

	// Getting access to geometry description
	std::string name("test.root");
	geo::gGeometry().initializeTGeoDescription(name,false);

	//Create the size of the jacobian and parameter list for alignment
	TMatrixD* alDer; // alignment derivatives
	std::vector<int>* globalLabels;
	CorrectSizeOfMatrixVector(alDer,globalLabels);

	// Initialize GBL fitter
	EUTelGBLFitter* Fitter = new EUTelGBLFitter("GBLFitter");
<<<<<<< HEAD
  Fitter->SetBeamCharge(_beamQ);
  Fitter->SetBeamEnergy(_eBeam);
	Fitter->setMEstimatorType(_mEstimatorType);
  Fitter->SetMilleBinaryName(_milleBinaryFilename);
  Fitter->SetChi2Cut(_maxChi2Cut);
	Fitter->SetJacobain(*alDer);
	Fitter->SetAlignmentVariablesList(*globalLabels);
  _trackFitter = Fitter;

=======
	Fitter->SetBeamCharge(_beamQ);
	Fitter->SetBeamEnergy(_eBeam);
	_trackFitter = Fitter;
>>>>>>> 4a2fb117

	if (!_trackFitter) {
		streamlog_out(ERROR) << "Can't allocate an instance of EUTelGBLFitter. Stopping ..." << std::endl;
		throw UnknownDataTypeException("Track finder was not created");
	}

	streamlog_out(DEBUG2) << "EUTelProcessorGBLFitCandidates::init( )---------------------------------------------END" << std::endl;


}

void EUTelProcessorGBLFitCandidates::processRunHeader(LCRunHeader * run) {

	auto_ptr<EUTelRunHeaderImpl> header(new EUTelRunHeaderImpl(run));
	header->addProcessor(type());


	// this is the right place also to check the geometry ID. This is a
  	// unique number identifying each different geometry used at the
  	// beam test. The same number should be saved in the run header and
 	// in the xml file. If the numbers are different, warn the user.

	if (header->getGeoID() == 0)
 		streamlog_out(WARNING0) << "The geometry ID in the run header is set to zero." << endl << "This may mean that the GeoID parameter was not set" << endl;


  	if (header->getGeoID() != geo::gGeometry().getSiPlanesLayoutID()) {  
		streamlog_out(WARNING5) << "Error during the geometry consistency check: " << endl << "The run header says the GeoID is " << header->getGeoID() << endl << "The GEAR description says is     " << geo::gGeometry().getSiPlanesLayoutID() << endl;
  	}
    
    	_nProcessedRuns++;

}

void EUTelProcessorGBLFitCandidates::check(LCEvent * evt){}

void EUTelProcessorGBLFitCandidates::processEvent(LCEvent * evt){

	EUTelEventImpl * event = static_cast<EUTelEventImpl*> (evt); ///We change the class so we can use EUTelescope functions

	
	//////////////////////////////////////////////////////////////////////// Do not process last events
  	if (event->getEventType() == kEORE) {
  		streamlog_out(DEBUG4) << "EORE found: nothing else to do." << endl;
  		return;
  	}else if (event->getEventType() == kUNKNOWN) {
  		streamlog_out(WARNING2) << "Event number " << event->getEventNumber() << " in run " << event->getRunNumber() << " is of unknown type. Continue considering it as a normal Data Event." << endl;
  	}
	////////////////////////////////////////////////////////////////////////
	
	//////////////////////////////////////////////////////////////////////////Try to access collection	
  	LCCollection* col = NULL;
	try {
  		col = evt->getCollection(_trackCandidatesInputCollectionName);
    		streamlog_out(DEBUG1) << "collection : " << _trackCandidatesInputCollectionName << " retrieved" << std::endl;
  	} catch (DataNotAvailableException e) {
  		streamlog_out(MESSAGE0) << _trackCandidatesInputCollectionName << " collection not available" << std::endl;
    		throw marlin::SkipEventException(this);
  	}
	///////////////////////////////////////////////////////////////////////////////

	//This is a good point to clear all things that need to be reset for each event. Why should gop here?
        _trackFitter->Clear(); 


	// this will only be entered if the collection is available
  	if (col != NULL) {
  		streamlog_out(DEBUG2) << "Collection contains data! Continue!" << endl;

		////////////////////////////////////////////////////////////////////////////For the each event we get loop over all track candidates and fit them	
		for (int iCol = 0; iCol < col->getNumberOfElements(); iCol++) {
			
			if (!col) {
		      		streamlog_out(WARNING2) << "Track collection not found found for event " << _nProcessedEvents << " in run " << _nProcessedRuns << endl;
		        	throw SkipEventException(this);
     			}
	   		IMPL::TrackImpl* trackimpl = static_cast<IMPL::TrackImpl*> (col->getElementAt(iCol));
			EUTelTrackImpl* EUtrack;
			CreateEUTrackandStates(trackimpl,EUtrack);
      			streamlog_out(DEBUG1) << "Track " << iCol << " nhits " << trackimpl->getTrackerHits().size() << endl;

<<<<<<< HEAD
			//_trackFitter->Clear(); //This is a good point to clear all things that need to be reset for each event. Why should gop here?
			std::vector< gbl::GblPoint >* pointList;
      _trackFitter->FillInformationToGBLPointObject(EUtrack, pointList);

 			const gear::BField& B = geo::gGeometry().getMagneticFiled();
      const double Bmag = B.at( TVector3(0.,0.,0.) ).r2();
=======
	      		_trackFitter->FillInformationToGBLPointObject(EUtrack);      
>>>>>>> 4a2fb117

  		gbl::GblTrajectory* traj = 0;
      if ( Bmag < 1.E-6 ) {
      	traj = new gbl::GblTrajectory( *pointList, false ); //Must make sure this is not a memory leak
      } else {
      	traj = new gbl::GblTrajectory( *pointList, true );
      }
			double * chi2=0; 
			int* ndf=0;
			_trackFitter->CreateTrajectoryandFit(pointList,traj, chi2,ndf);

			//Update track and then state variables//////////////////////////////////////////////BEGIN
			EUtrack->setChi2(*chi2);
			EUtrack->setNdf(*ndf);
			_trackFitter->UpdateTrackFromGBLTrajectory(traj, pointList);
			//////////////////////////////////////////////////////////////////////////////////////END
			_trackFitter->CreateAlignmentToMeasurementJacobian(pointList);
			
			      
		}//END OF LOOP FOR ALL TRACKS IN AN EVENT
		////////////////////////////////////////////////////////////////////////////////////////////////////////////////////

	}//END OF COLLECTION IS NOT NULL LOOP	

}

void EUTelProcessorGBLFitCandidates::end() {}

#endif // USE_GBL

/////////////////////////////////////////////////////Functions
void EUTelProcessorGBLFitCandidates::CreateEUTrackandStates(TrackImpl* trackimpl, EUTelTrackImpl* EUtrack){
	
  	for(int i=0;i < trackimpl->getTrackStates().size(); i++){
		EUTelTrackStateImpl *EUstate = new EUTelTrackStateImpl;

  		IMPL::TrackStateImpl* state = static_cast < IMPL::TrackStateImpl*> ( trackimpl->getTrackStates().at(i) ) ;
		EUstate->setX(state->getD0()); //x position global
		EUstate->setY(state->getPhi()); //y position global
		EUstate->setTx(state->getOmega()); //tx position global
		EUstate->setTy(state->getZ0()); //ty position global
		EUstate->setInvP(state->getTanLambda()); //invp position global

		EUstate->setbeamQ(_beamQ); //Beam charge
		
		EUstate->setReferencePoint(state->getReferencePoint());
		EUstate->setCovMatrix(state->getCovMatrix());			
		//EUstate->setHit(getHit()
		EUtrack->addTrackState(EUstate);	 
	}

   	// Assign hits to LCIO TRACK
<<<<<<< HEAD
    const EVENT::TrackerHitVec& trkcandhits = trackimpl->getTrackerHits();
    EVENT::TrackerHitVec::const_iterator itrHit;
    for ( itrHit = trkcandhits.begin(); itrHit != trkcandhits.end(); ++itrHit ){
    	//EUtrack->addHit( *itrHit );
    }
=======
    	const EVENT::TrackerHitVec& trkcandhits = trackimpl->getTrackerHits();
    	EVENT::TrackerHitVec::const_iterator itrHit;
    	for ( itrHit = trkcandhits.begin(); itrHit != trkcandhits.end(); ++itrHit ){
    		EUtrack->addHit( *itrHit );
    	}
>>>>>>> 4a2fb117

}

void EUTelProcessorGBLFitCandidates::CorrectSizeOfMatrixVector(TMatrixD* alDer, std::vector<int>* globalLabels){
	if(_alignmentMode == 0){
		streamlog_out(MESSAGE1) << "No alignment was chosen "<< std::endl;	
	}else if (_alignmentMode == 1) {
		globalLabels->resize(2);
    alDer->ResizeTo(2, 2);
	} else if (_alignmentMode == 2) {
  	globalLabels->resize(3);
    alDer->ResizeTo(2, 3);
  } else if (_alignmentMode == 3) {
  	globalLabels->resize(4);
    alDer->ResizeTo(2, 4);
	} else if (_alignmentMode == 4) {
		globalLabels->resize(4);
		alDer->ResizeTo(2, 4);
 	} else if (_alignmentMode == 5) {
		globalLabels->resize(4);
		alDer->ResizeTo(2, 4);
	} else if (_alignmentMode == 6) {
		globalLabels->resize(5);
		alDer->ResizeTo(2, 5);
	} else if (_alignmentMode == 7) {
		globalLabels->resize(6);
 		alDer->ResizeTo(2, 6);
  }
  alDer->Zero();

}

<|MERGE_RESOLUTION|>--- conflicted
+++ resolved
@@ -75,7 +75,6 @@
 
 	// Initialize GBL fitter
 	EUTelGBLFitter* Fitter = new EUTelGBLFitter("GBLFitter");
-<<<<<<< HEAD
   Fitter->SetBeamCharge(_beamQ);
   Fitter->SetBeamEnergy(_eBeam);
 	Fitter->setMEstimatorType(_mEstimatorType);
@@ -85,11 +84,6 @@
 	Fitter->SetAlignmentVariablesList(*globalLabels);
   _trackFitter = Fitter;
 
-=======
-	Fitter->SetBeamCharge(_beamQ);
-	Fitter->SetBeamEnergy(_eBeam);
-	_trackFitter = Fitter;
->>>>>>> 4a2fb117
 
 	if (!_trackFitter) {
 		streamlog_out(ERROR) << "Can't allocate an instance of EUTelGBLFitter. Stopping ..." << std::endl;
@@ -171,16 +165,13 @@
 			CreateEUTrackandStates(trackimpl,EUtrack);
       			streamlog_out(DEBUG1) << "Track " << iCol << " nhits " << trackimpl->getTrackerHits().size() << endl;
 
-<<<<<<< HEAD
 			//_trackFitter->Clear(); //This is a good point to clear all things that need to be reset for each event. Why should gop here?
 			std::vector< gbl::GblPoint >* pointList;
       _trackFitter->FillInformationToGBLPointObject(EUtrack, pointList);
 
  			const gear::BField& B = geo::gGeometry().getMagneticFiled();
       const double Bmag = B.at( TVector3(0.,0.,0.) ).r2();
-=======
-	      		_trackFitter->FillInformationToGBLPointObject(EUtrack);      
->>>>>>> 4a2fb117
+
 
   		gbl::GblTrajectory* traj = 0;
       if ( Bmag < 1.E-6 ) {
@@ -232,20 +223,12 @@
 		EUtrack->addTrackState(EUstate);	 
 	}
 
-   	// Assign hits to LCIO TRACK
-<<<<<<< HEAD
-    const EVENT::TrackerHitVec& trkcandhits = trackimpl->getTrackerHits();
-    EVENT::TrackerHitVec::const_iterator itrHit;
-    for ( itrHit = trkcandhits.begin(); itrHit != trkcandhits.end(); ++itrHit ){
-    	//EUtrack->addHit( *itrHit );
-    }
-=======
     	const EVENT::TrackerHitVec& trkcandhits = trackimpl->getTrackerHits();
     	EVENT::TrackerHitVec::const_iterator itrHit;
     	for ( itrHit = trkcandhits.begin(); itrHit != trkcandhits.end(); ++itrHit ){
-    		EUtrack->addHit( *itrHit );
+    		//EUtrack->addHit( *itrHit );
     	}
->>>>>>> 4a2fb117
+
 
 }
 
