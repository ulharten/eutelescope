--- conflicted
+++ resolved
@@ -8,34 +8,6 @@
 
 namespace eutelescope {
 
-<<<<<<< HEAD
-	//This constructor is useful for producing the binary file for track fit only.
-	//We do not need any global derivative information.
-//	EUTelMillepede::EUTelMillepede() : 
-//	_milleGBL(NULL)
-// 	{
-//		CreateBinary();
-//        _globalLabels.resize(6);
-// 		_jacobian.ResizeTo(2, 6);
-//
-//	}
-
-	//This constructor useful for mille binary output part
-	EUTelMillepede::EUTelMillepede() :
-	_milleGBL(NULL),
-	_jacobian(2,6),
-	_globalLabels(6),
-	_milleSteeringFilename("steer.txt"),
-	_milleSteerNameOldFormat("steer-iteration-0.txt"),
-	_iteration(1)
-	{
-        FillMilleParametersLabels();
-        CreateBinary();
-
-	}
-
-	EUTelMillepede::~EUTelMillepede(){}
-=======
 //This constructor useful for mille binary output part
 EUTelMillepede::EUTelMillepede() :
 _milleGBL(NULL),
@@ -50,7 +22,6 @@
 }
 
 EUTelMillepede::~EUTelMillepede(){}
->>>>>>> d15aea42
 
 //Note here we label sensors and every alignment degree of freedom uniquely. Note that even if the sensor is to remain fixed. The fixing is done latter.
 void EUTelMillepede::FillMilleParametersLabels() {
@@ -99,16 +70,6 @@
 	_jacobian[1][0] = 0.0; // dyh/dxs
 	_jacobian[0][1] = 0.0; // dxh/dys     
 	_jacobian[1][1] = -1.0; // dyh/dys
-<<<<<<< HEAD
-    _jacobian[0][2] =  y; // dxh/rotzs   
-    _jacobian[1][2] =  -x; // dyh/rotzs
-  	_jacobian[0][3] =   slopeXvsZ; // dxh/dzs
-    _jacobian[1][3] =   slopeYvsZ; // dyh/dzs
-  	_jacobian[0][4] =   -x*slopeXvsZ; // dxh/rotyr
-    _jacobian[1][4] =  -x*slopeYvsZ; // dyh/rotyr
-    _jacobian[0][5] =  -y*slopeXvsZ; // dxh/rotxr          
-    _jacobian[1][5] =  -y*slopeYvsZ; // dyh/rotxr         
-=======
 	_jacobian[0][2] = y; // dxh/rotzs   
 	_jacobian[1][2] = -x; // dyh/rotzs
 	_jacobian[0][3] = slopeXvsZ; // dxh/dzs
@@ -117,7 +78,6 @@
 	_jacobian[1][4] = -x*slopeYvsZ; // dyh/rotyr
 	_jacobian[0][5] = -y*slopeXvsZ; // dxh/rotxr          
 	_jacobian[1][5] = -y*slopeYvsZ; // dyh/rotxr         
->>>>>>> d15aea42
 }
 
 void EUTelMillepede::setGlobalLabels(EUTelState& state){
@@ -132,45 +92,6 @@
     _globalLabels[3] = _zShiftsMap[iPlane]; // dz
     _globalLabels[4] = _yRotationsMap[iPlane]; // drot y         
     _globalLabels[5] = _xRotationsMap[iPlane]; // drot x  
-<<<<<<< HEAD
-
-    streamlog_out(DEBUG1) << "Output of global labels for plane "<<iPlane<<" The size of labels "<<_globalLabels.size() <<std::endl;
-    for( std::vector<int>::const_iterator i = _globalLabels.begin(); i != _globalLabels.end(); ++i){
-    streamlog_out(DEBUG1) << *i << ' ';
-    }
-    streamlog_out(DEBUG1) << endl;
-
-}
-//////////////////////////////////////////////////////////////////////////////////////////////////////All these functions are used after binary file creation.
-void EUTelMillepede::setXShiftFixed(lcio::IntVec xfixed){
-	_fixedAlignmentXShfitPlaneIds = xfixed;
-}
-
-void EUTelMillepede::setYShiftFixed(lcio::IntVec yfixed){
-	_fixedAlignmentYShfitPlaneIds = yfixed;
-}
-
-void EUTelMillepede::setZShiftFixed(lcio::IntVec zfixed){
-	_fixedAlignmentZShfitPlaneIds = zfixed;
-}
-
-void EUTelMillepede::setXRotationsFixed(lcio::IntVec xRotfixed){
-	_fixedAlignmentXRotationPlaneIds = xRotfixed;
-}
-
-void EUTelMillepede::setYRotationsFixed(lcio::IntVec yRotfixed){
-	_fixedAlignmentYRotationPlaneIds = yRotfixed;
-}
-
-void EUTelMillepede::setZRotationsFixed(lcio::IntVec zRotfixed){
-	_fixedAlignmentZRotationPlaneIds = zRotfixed;
-}
-
-void EUTelMillepede::setPlanesExclude(lcio::IntVec exclude){
-	_alignmentPlaneIdsExclude = exclude;
-}
-=======
->>>>>>> d15aea42
 
     streamlog_out(DEBUG1) << "Output of global labels for plane "<<iPlane<<" The size of labels "<<_globalLabels.size() <<std::endl;
     for( std::vector<int>::const_iterator i = _globalLabels.begin(); i != _globalLabels.end(); ++i){
@@ -227,19 +148,6 @@
 		//Here we fill the steering file with:What planes are fixed,initial shifts,the uncertainties.
 		const double initXshift =0; const double initYshift = 0;
         steerFile << left << setw(25) << _xShiftsMap[sensorId] << setw(25) << -initXshift << setw(25) << initUncertaintyXShift
-<<<<<<< HEAD
-                            << setw(25) << " ! X shift " << sensorId << endl;
-        steerFile << left << setw(25) << _yShiftsMap[sensorId] << setw(25) << -initYshift << setw(25) << initUncertaintyYShift
-                            << setw(25) << " ! Y shift " << sensorId << endl;
-        steerFile << left << setw(25) << _zShiftsMap[sensorId] << setw(25) << "0.0" << setw(25) << initUncertaintyZShift
-                            << setw(25) << " ! Z shift " << sensorId << endl;
-        steerFile << left << setw(25) << _yRotationsMap[sensorId] << setw(25) << "0.0" << setw(25) << initUncertaintyYRotation
-                            << setw(25) << " ! XZ rotation " << sensorId << endl;
-        steerFile << left << setw(25) << _xRotationsMap[sensorId] << setw(25) << "0.0" << setw(25) << initUncertaintyXRotation
-                            << setw(25) << " ! YZ rotation " << sensorId << endl;
-        steerFile << left << setw(25) << _zRotationsMap[sensorId] << setw(25) << "0.0" << setw(25) << initUncertaintyZRotation
-                         << setw(25)  << " ! XY rotation " << sensorId << endl;
-=======
                             << setw(25) << " ! X shift " << sensorId << std::endl;
         steerFile << left << setw(25) << _yShiftsMap[sensorId] << setw(25) << -initYshift << setw(25) << initUncertaintyYShift
                             << setw(25) << " ! Y shift " << sensorId << std::endl;
@@ -251,7 +159,6 @@
                             << setw(25) << " ! YZ rotation " << sensorId << std::endl;
         steerFile << left << setw(25) << _zRotationsMap[sensorId] << setw(25) << "0.0" << setw(25) << initUncertaintyZRotation
                          << setw(25)  << " ! XY rotation " << sensorId << std::endl;
->>>>>>> d15aea42
 	
 	} // end loop over all planes
 	steerFile << std::endl;
@@ -365,13 +272,8 @@
 		throw(lcio::Exception("Can not open millepede results file. In editSteerUsingRes()"));
 	}
 	const string command = "resIntoSteer.py " + _milleSteeringFilename + " " + _milleResultFileName;
-<<<<<<< HEAD
-	streamlog_out ( MESSAGE5 ) << "Results fill used to create new steering file: " << endl;
-	streamlog_out ( MESSAGE5 ) << command << endl;
-=======
 	streamlog_out ( MESSAGE5 ) << "Results fill used to create new steering file: " << std::endl;
 	streamlog_out ( MESSAGE5 ) << command << std::endl;
->>>>>>> d15aea42
 	// run pede and create a streambuf that reads its stdout and stderr
 	redi::ipstream parsepede( command.c_str( ), redi::pstreams::pstdout | redi::pstreams::pstderr );
 
@@ -386,11 +288,7 @@
 		converged = checkConverged();//Will simply output the steering files used in each iteration. 
 		rejectsHigh = runPede();	
 	}
-<<<<<<< HEAD
-	streamlog_out ( MESSAGE5 ) << "The number if rejects pass/fail: " << rejectsHigh  << endl;
-=======
 	streamlog_out ( MESSAGE5 ) << "The number if rejects pass/fail: " << rejectsHigh  << std::endl;
->>>>>>> d15aea42
 	//We do this to create a new steering file from all the iterations but do not run pede.
 	editSteerUsingRes();
 	converged = checkConverged();//Will simply output the steering files used in each iteration. 
@@ -415,19 +313,11 @@
 	ifstream file( _milleResultFileName.c_str() );
 	if ( !file.good( ) ) {
 		throw(lcio::Exception("Can not open millepede results file. parseMilleOutput()"));
-<<<<<<< HEAD
 	}
 	ifstream file2( _milleSteerNameOldFormat.c_str() );
 	if ( !file2.good( ) ) {
 		throw(lcio::Exception("Can not open millepede old steer file. parseMilleOutput()"));
 	}
-=======
-	}
-	ifstream file2( _milleSteerNameOldFormat.c_str() );
-	if ( !file2.good( ) ) {
-		throw(lcio::Exception("Can not open millepede old steer file. parseMilleOutput()"));
-	}
->>>>>>> d15aea42
 
 	const string command = "parsemilleout.sh " + _milleSteerNameOldFormat + " " + _milleResultFileName + " " + alignmentConstantLCIOFile + 
 												 " " + Global::parameters->getStringVal("GearXMLFile" ) + " " + gear_aligned_file;
