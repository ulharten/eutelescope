// Author Antonio Bulgheroni, INFN <mailto:antonio.bulgheroni@gmail.com>
// Version $Id: EUTelProcessorApplyAlignment.cc 2367 2013-02-12 15:41:08Z hperrey $
/*
 *   This source code is part of the Eutelescope package of Marlin.
 *   You are free to use this source files for your own development as
 *   long as it stays in a public research context. You are not
 *   allowed to use it for commercial purpose. You must put this
 *   header with author names in all development based on this file.
 *
 */
 
#ifdef USE_GEAR
// eutelescope includes ".h"
#include "EUTelProcessorApplyAlignment.h"
#include "EUTelRunHeaderImpl.h"
#include "EUTelEventImpl.h"
#include "EUTelAlignmentConstant.h"
#include "EUTelGeometryTelescopeGeoDescription.h"

// marlin includes ".h"
#include "marlin/Processor.h"
#include "marlin/Exceptions.h"

// lcio includes <.h>
#include <IMPL/TrackerHitImpl.h>
#include <IMPL/TrackerDataImpl.h>
#include <IMPL/LCCollectionVec.h>
#include <UTIL/CellIDDecoder.h>
#include <UTIL/CellIDEncoder.h>

#if defined(USE_AIDA) || defined(MARLIN_USE_AIDA)
// aida includes
#include <AIDA/IHistogram3D.h>
#include <AIDA/IHistogram2D.h>
#include <AIDA/ITree.h>
#include <AIDA/IHistogramFactory.h>
#include <marlin/AIDAProcessor.h>
#endif

// gear includes <.h>
#include "marlin/Global.h"
#include <gear/GearMgr.h>
#include <gear/SiPlanesParameters.h>

// system includes <>
#include <iostream>
#include <iomanip>
#include <cmath>
#include <cstdlib>
#include <limits>
#include <algorithm>
#include <memory>

#include "TVector3.h"

using namespace std;
using namespace lcio;
using namespace marlin;
using namespace eutelescope;
using namespace gear;

EUTelProcessorApplyAlign::EUTelProcessorApplyAlign () : Processor("EUTelProcessorApplyAlignment"),
_inputHitCollectionName("hit"),
_alignmentCollectionName("alignment"),
_outputHitCollectionName("correctedHit"),
_correctionMethod(0),
_iRun(0),
_iEvt(0),
_lookUpTable()
{
  _description = "Apply alignment constants to hit collection";

  registerInputCollection (LCIO::TRACKERHIT, "InputHitCollectionName",
                           "The name of the input hit collection",
                           _inputHitCollectionName, string ("hit"));
  registerInputCollection (LCIO::LCGENERICOBJECT, "AlignmentConstantName",
                           "Alignment constant from the condition file",
                           _alignmentCollectionName, string ("alignment"));
  registerOutputCollection (LCIO::TRACKERHIT, "OutputHitCollectionName",
                            "The name of the output hit collection",
                            _outputHitCollectionName, string("correctedHit"));
}


void EUTelProcessorApplyAlign::init () {
  // this method is called only once even when the rewind is active
  printParameters ();

  // set to zero the run and event counters
  _iRun = 0;
  _iEvt = 0;

  // check if the GEAR manager pointer is not null!
  if ( Global::GEAR == NULL ) {
    streamlog_out ( ERROR4 ) <<  "The GearMgr is not available, for an unknown reason." << endl;
    exit(-1);
  }

  _isFirstEvent = true;
}

void EUTelProcessorApplyAlign::processRunHeader (LCRunHeader * rdr) {
  auto_ptr<EUTelRunHeaderImpl> runHeader ( new EUTelRunHeaderImpl( rdr ) ) ;
  runHeader->addProcessor( type() );
  ++_iRun;
}

void EUTelProcessorApplyAlign::processEvent (LCEvent * event) {
  ++_iEvt;
  
  EUTelEventImpl * evt = static_cast<EUTelEventImpl*> (event);

  if ( evt->getEventType() == kEORE ) {
    streamlog_out ( DEBUG4 ) << "EORE found: nothing else to do." << endl;
    return;
  } else if ( evt->getEventType() == kUNKNOWN ) {
    streamlog_out ( WARNING2 ) << "Event number " << evt->getEventNumber() << " in run " << evt->getRunNumber()
                               << " is of unknown type. Continue considering it as a normal Data Event." << endl;
  }

  try {
    LCCollectionVec * inputCollectionVec         = dynamic_cast < LCCollectionVec * > (evt->getCollection(_inputHitCollectionName));
    LCCollectionVec * alignmentCollectionVec     = dynamic_cast < LCCollectionVec * > (evt->getCollection(_alignmentCollectionName));
    
    if (_isFirstEvent) {
      streamlog_out ( MESSAGE5 ) << "The alignment collection contains: " <<  alignmentCollectionVec->size()
                                << " planes " << endl;
      
      for ( size_t iPos = 0; iPos < alignmentCollectionVec->size(); ++iPos ) {
        EUTelAlignmentConstant * alignment = static_cast< EUTelAlignmentConstant * > ( alignmentCollectionVec->getElementAt( iPos ) );
        _lookUpTable[ alignment->getSensorID() ] = iPos;
      }

      map< int , int >::iterator mapIter = _lookUpTable.begin();
      for(;mapIter != _lookUpTable.end(); mapIter++){
        streamlog_out ( MESSAGE5 ) << "Sensor ID = " << mapIter->first
                                << " is in position " << mapIter->second << endl;
      }
      _isFirstEvent = false;
    }

    LCCollectionVec* outputCollectionVec = new LCCollectionVec(LCIO::TRACKERHIT);
    UTIL::CellIDDecoder<TrackerHitImpl> hitDecoder( EUTELESCOPE::HITENCODING );      

    for (size_t iHit = 0; iHit < inputCollectionVec->size(); iHit++) {
      TrackerHitImpl   * inputHit   = dynamic_cast< TrackerHitImpl * >  ( inputCollectionVec->getElementAt( iHit ) ) ;
      // now we have to understand which layer this hit belongs to.
<<<<<<< HEAD

      int sensorID = hitDecoder(inputHit)["sensorID"];

	if( sensorID != Utility::GuessSensorID(inputHit) ) std::cout << "Hit misid" << std::endl;
=======
			UTIL::CellIDDecoder<TrackerHitImpl> hitDecoder ( EUTELESCOPE::HITENCODING );
			const int sensorID = hitDecoder(inputHit)["sensorID"];
>>>>>>> 047152ad

      // copy the input to the output, at least for the common part
      TrackerHitImpl   * outputHit  = new TrackerHitImpl;
      outputHit->setType( inputHit->getType() );
      outputHit->rawHits() = inputHit->getRawHits();
      FloatVec cov = inputHit->getCovMatrix();
      outputHit->setCovMatrix( cov );
      outputHit->setCellID0( inputHit->getCellID0() );
      outputHit->setCellID1( inputHit->getCellID1() );
      
      // now that we know at which sensor the hit belongs to, we can
      // get the corresponding alignment constants
      map< int , int >::iterator  positionIter = _lookUpTable.find( sensorID );

      double * inputPosition      = const_cast< double * > ( inputHit->getPosition() ) ;
      double   outputPosition[3]  = { inputPosition[0],inputPosition[1], inputPosition[2] };

      if ( positionIter != _lookUpTable.end() ) {
        EUTelAlignmentConstant * alignment = static_cast< EUTelAlignmentConstant * >
          ( alignmentCollectionVec->getElementAt( positionIter->second ) );
	// Rotations
        double xPlaneCenter    = geo::gGeometry().siPlaneXPosition( sensorID );
        double yPlaneCenter    = geo::gGeometry().siPlaneXPosition( sensorID );
        double zPlaneThickness = geo::gGeometry()._siPlanesLayerLayout->getSensitiveThickness( geo::gGeometry().sensorIDtoZOrder(sensorID) );
        double zPlaneCenter    = geo::gGeometry().siPlaneZPosition( sensorID ) + zPlaneThickness / 2.;

        TVector3 inputVec( inputPosition[0] - xPlaneCenter, inputPosition[1] - yPlaneCenter, inputPosition[2] - zPlaneCenter );
        inputVec.RotateX( -alignment->getAlpha() );
        inputVec.RotateY( -alignment->getBeta() );
        inputVec.RotateZ( -alignment->getGamma() );
        

        outputPosition[0] = inputVec.X() + xPlaneCenter;
        outputPosition[1] = inputVec.Y() + yPlaneCenter;
        outputPosition[2] = inputVec.Z() + zPlaneCenter;
	// Shifts
	outputPosition[0] -= alignment->getXOffset();
	outputPosition[1] -= alignment->getYOffset();
	outputPosition[2] -= alignment->getZOffset();

	streamlog_out( DEBUG5 ) << "position: " 
			       << inputPosition[0] << "," 
			       << inputPosition[1] << ","
			       << inputPosition[2] << " -> "
			       << outputPosition[0] << "," 
			       << outputPosition[1] << ","
			       << outputPosition[2] << endl;
      } else {
        // this hit belongs to a plane whose sensorID is not in the
        // alignment constants. So the idea is to eventually advice
        // the users if running in DEBUG and copy the not aligned hit
        // in the new collection.
        streamlog_out ( DEBUG5 ) << "Sensor ID " << sensorID << " not found. Skipping alignment for hit " << iHit << endl;
      }
      outputHit->setPosition( outputPosition );
      outputCollectionVec->push_back( outputHit );
    }
    evt->addCollection( outputCollectionVec, _outputHitCollectionName );
  } catch (DataNotAvailableException& e) {
    streamlog_out  ( WARNING2 ) <<  "No input collection " << _inputHitCollectionName << " found on event " << event->getEventNumber()
                                << " in run " << event->getRunNumber() << endl;
  }

}

void EUTelProcessorApplyAlign::end() {
  streamlog_out ( MESSAGE2 ) <<  "Successfully finished" << endl;
}

#endif
<|MERGE_RESOLUTION|>--- conflicted
+++ resolved
@@ -145,15 +145,9 @@
     for (size_t iHit = 0; iHit < inputCollectionVec->size(); iHit++) {
       TrackerHitImpl   * inputHit   = dynamic_cast< TrackerHitImpl * >  ( inputCollectionVec->getElementAt( iHit ) ) ;
       // now we have to understand which layer this hit belongs to.
-<<<<<<< HEAD
-
-      int sensorID = hitDecoder(inputHit)["sensorID"];
-
-	if( sensorID != Utility::GuessSensorID(inputHit) ) std::cout << "Hit misid" << std::endl;
-=======
+
 			UTIL::CellIDDecoder<TrackerHitImpl> hitDecoder ( EUTELESCOPE::HITENCODING );
 			const int sensorID = hitDecoder(inputHit)["sensorID"];
->>>>>>> 047152ad
 
       // copy the input to the output, at least for the common part
       TrackerHitImpl   * outputHit  = new TrackerHitImpl;
