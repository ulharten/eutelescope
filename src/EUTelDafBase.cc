--- conflicted
+++ resolved
@@ -552,14 +552,9 @@
 }
 
 bool EUTelDafBase::checkClusterRegion(lcio::TrackerHitImpl* hit, int iden){
-<<<<<<< HEAD
   	//TODO: APIX was removed
 	bool goodRegion(true);
   /*if( hit->getType() == kEUTelAPIXClusterImpl ){
-=======
-  bool goodRegion(true);
-  if( hit->getType() == kEUTelAPIXClusterImpl ){
->>>>>>> 4c51bf9c
     auto_ptr<EUTelVirtualCluster> cluster( new EUTelSparseClusterImpl< EUTelAPIXSparsePixel >
   					   ( static_cast<TrackerDataImpl *> ( hit->getRawHits()[0] )));
     // float xPos(0), yPos(0);
@@ -574,12 +569,7 @@
     std::pair<int, int> &rowMinMax = _rowMinMax[iden]; 
     if( (ySeed - ySize / 2) < rowMinMax.first ) { goodRegion = false;}
     if( (ySeed + ySize / 2) > rowMinMax.second ) { goodRegion = false;}
-<<<<<<< HEAD
   }*/
-  //cout << "DafBase " << "26" << endl;
-=======
-  }
->>>>>>> 4c51bf9c
   return(goodRegion);
 }
 
