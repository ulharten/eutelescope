--- conflicted
+++ resolved
@@ -448,51 +448,11 @@
     streamlog_out ( ERROR5 ) << "Found hit at z=" << zPos << " , not able to assign to any plane!" << endl; 
     return(-1);
   }
-<<<<<<< HEAD
+
   return(index);
 }
 
-int EUTelDafBase::guessSensorID( double * hit ) 
-{
-
-  int sensorID = -1;
-  double minDistance =  numeric_limits< double >::max() ;
-
-  if( ReferenceHitVecIsSet() )
-  {
-    streamlog_out( MESSAGE5 ) << "_referenceHitVec is empty" << endl;
-    return 0;
-  }
-
-      for(size_t ii = 0 ; ii <  static_cast< unsigned int >(_referenceHitVec->getNumberOfElements()); ii++)
-      {
-        EUTelReferenceHit* refhit = static_cast< EUTelReferenceHit*> ( _referenceHitVec->getElementAt(ii) ) ;
-        
-        TVector3 hit3d( hit[0], hit[1], hit[2] );
-        TVector3 hitInPlane( refhit->getXOffset(), refhit->getYOffset(), refhit->getZOffset());
-        TVector3 norm2Plane( refhit->getAlpha(), refhit->getBeta(), refhit->getGamma() );
- 
-        double distance = abs( norm2Plane.Dot(hit3d-hitInPlane) );
-
-        if ( distance < minDistance ) 
-        {
-           minDistance = distance;
-
-           sensorID = ii;                    // number in the GEAR file z ordered
-        }    
-
-      }
-
-  return sensorID;
-}
-
-
-=======
-
-  return(index);
-}
-
->>>>>>> ce992546
+
 void EUTelDafBase::readHitCollection(LCEvent* event)
 {
   //Dump LCIO hit collection to tracker system
@@ -527,33 +487,16 @@
        if(_mcCollection != 0 ) simhit = static_cast<SimTrackerHitImpl*> ( _mcCollection->getElementAt(iHit) );
        if(simhit != 0 )
        {
-<<<<<<< HEAD
-       const double * simpos = simhit->getPosition();
-       pos[0]=simpos[0];
-       pos[1]=simpos[1];
-       pos[2]=simpos[2];
-       planeIndex = guessSensorID( pos );
-=======
-	  UTIL::CellIDDecoder<SimTrackerHitImpl> simHitDecoder (_mcCollection);
-	  planeIndex = simHitDecoder(simhit)["sensorID"];
->>>>>>> ce992546
+	 UTIL::CellIDDecoder<SimTrackerHitImpl> simHitDecoder (_mcCollection);
+	 planeIndex = simHitDecoder(simhit)["sensorID"];
        }
        streamlog_out ( DEBUG5 ) << " SIM: simhit="<< ( simhit != 0 ) <<" add point [" << planeIndex << "] "<< 
                       static_cast< float >(pos[0]) * 1000.0f << " " << static_cast< float >(pos[1]) * 1000.0f << " " <<  static_cast< float >(pos[2]) * 1000.0f << endl;
      }else
       if(hit != 0 )
       {
-<<<<<<< HEAD
-       const double * hitpos = hit->getPosition();
-       pos[0]=hitpos[0];
-       pos[1]=hitpos[1];
-       pos[2]=hitpos[2];
-       planeIndex = guessSensorID( pos );
-=======
 	UTIL::CellIDDecoder<TrackerHitImpl> hitDecoder ( EUTELESCOPE::HITENCODING );
-       planeIndex = hitDecoder(hit)["sensorID"];
-
->>>>>>> ce992546
+	planeIndex = hitDecoder(hit)["sensorID"];
        streamlog_out ( DEBUG5 ) << " REAL: add point [" << planeIndex << "] "<< 
                       static_cast< float >(pos[0]) * 1000.0f << " " << static_cast< float >(pos[1]) * 1000.0f << " " <<  static_cast< float >(pos[2]) * 1000.0f << endl;
        region = checkClusterRegion( hit, _system.planes.at(planeIndex).getSensorID() );
@@ -570,14 +513,9 @@
 }
 
 bool EUTelDafBase::checkClusterRegion(lcio::TrackerHitImpl* hit, int iden){
-<<<<<<< HEAD
-  bool goodRegion(true);
-  if( hit->getType() == kEUTelAPIXClusterImpl ){
-=======
   	//TODO: APIX was removed
 	bool goodRegion(true);
   /*if( hit->getType() == kEUTelAPIXClusterImpl ){
->>>>>>> ce992546
     auto_ptr<EUTelVirtualCluster> cluster( new EUTelSparseClusterImpl< EUTelAPIXSparsePixel >
   					   ( static_cast<TrackerDataImpl *> ( hit->getRawHits()[0] )));
     int xSeed(0), ySeed(0);
@@ -590,11 +528,7 @@
     std::pair<int, int> &rowMinMax = _rowMinMax[iden]; 
     if( (ySeed - ySize / 2) < rowMinMax.first ) { goodRegion = false;}
     if( (ySeed + ySize / 2) > rowMinMax.second ) { goodRegion = false;}
-<<<<<<< HEAD
-  }
-=======
   }*/
->>>>>>> ce992546
   return(goodRegion);
 }
 
@@ -667,12 +601,6 @@
   //Dump hit collection to collection sorted by plane
   readHitCollection(event);
 
-<<<<<<< HEAD
-=======
-  if( not _initializedSystem ){ 
-  }
-//printf("EUTelDafBase::processEvent \n");
->>>>>>> ce992546
   //Run track finder
   _system.clusterTracker();
   
@@ -693,10 +621,6 @@
   if( isnan(track->ndof)) {n_failedIsnan++; return(false); }
   n_passedIsnan++;
 
-<<<<<<< HEAD
-=======
-//printf("EUTelDafBase::checkTrack %7.3f %8.3f ;; return true;\n", track->ndof, track->chi2 );
->>>>>>> ce992546
   return(true);
 }
 
@@ -743,10 +667,6 @@
       _aidaHistoMapProf1D[bname + "residualdYvsY"]->fill(estim->getY(), estim->getY() - meas.getY() );
       _aidaHistoMapProf1D[bname + "residualdZvsX"]->fill(estim->getX(), plane.getMeasZ() - meas.getZ()  );
       _aidaHistoMapProf1D[bname + "residualdZvsY"]->fill(estim->getY(), plane.getMeasZ() - meas.getZ()  );
-<<<<<<< HEAD
-=======
-
->>>>>>> ce992546
       _aidaHistoMap2D[bname + "residualmeasZvsmeasX"]->fill(  meas.getZ()/1000., meas.getX()  );
       _aidaHistoMap2D[bname + "residualmeasZvsmeasY"]->fill(  meas.getZ()/1000., meas.getY()  );
       _aidaHistoMap2D[bname + "residualfitZvsmeasX"]->fill( plane.getMeasZ()/1000., meas.getX() );
@@ -900,10 +820,6 @@
   _aidaHistoMap2D["ClusterSizeXVsAngleY"] = AIDAProcessor::histogramFactory(this)->createHistogram2D("ClusterSizeXVsAngleY;Angle in Y (degrees);Cluster Size In X", 120, 0, 120, static_cast<int>(_maxAngle)*100, 0,static_cast<double>(_maxAngle)); 
   _aidaHistoMap2D["ClusterSizeYVsAngleX"] = AIDAProcessor::histogramFactory(this)->createHistogram2D("ClusterSizeYVsAngleX;Angle in X (degrees);Cluster Size In Y", 120, 0, 120, static_cast<int>(_maxAngle)*100, 0,static_cast<double>(_maxAngle)); 
   _aidaHistoMap2D["ClusterSizeYVsAngleY"] = AIDAProcessor::histogramFactory(this)->createHistogram2D("ClusterSizeYVsAngleY;Angle in Y (degrees);Cluster Size In Y", 120, 0, 120, static_cast<int>(_maxAngle)*100, 0,static_cast<double>(_maxAngle)); 
-<<<<<<< HEAD
-=======
-//  _aidaHistoMap2D["ClusterSize"]->setTitle("Average Cluster Size Vs Y Position;Position In Y (mm);Average Cluster Size");
->>>>>>> ce992546
 }
 
 void EUTelDafBase::bookDetailedHistos(){
@@ -984,11 +900,6 @@
     _aidaHistoMap["ResolutionYVsClusterSize"]->fill(clustersize,averageresolutionY);
   }//========================================
 
-<<<<<<< HEAD
-=======
-//  _aidaHistoMap["AverageClusterSizeVsYPosition"]->fill(newy,averageclustersize);
-
->>>>>>> ce992546
   trackstream.close();
   dafEnd();
   
