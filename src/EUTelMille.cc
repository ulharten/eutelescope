// Contact: Igor Rubinskiy, DESY <mailto:igorrubinsky@gmail.com>
//
// Version: $Id$
/*
 *   This source code is part of the Eutelescope package of Marlin.
 *   You are free to use this source files for your own development as
 *   long as it stays in a public research context. You are not
 *   allowed to use it for commercial purpose. You must put this
 *   header with author names in all development based on this file.
 *
 */
// built only if GEAR and MARLINUTIL are used
#if defined(USE_GEAR) && defined(USE_MARLINUTIL)

// eutelescope includes ".h"
#include "EUTelMille.h"
#include "EUTelRunHeaderImpl.h"
#include "EUTelEventImpl.h"
#include "EUTELESCOPE.h"
#include "EUTelVirtualCluster.h"
#include "EUTelFFClusterImpl.h"
#include "EUTelDFFClusterImpl.h"
#include "EUTelBrickedClusterImpl.h"
#include "EUTelSparseClusterImpl.h"
#include "EUTelExceptions.h"
#include "EUTelPStream.h"
#include "EUTelAlignmentConstant.h"
#include "EUTelReferenceHit.h"
#include "EUTelCDashMeasurement.h"
#include "EUTelGeometryTelescopeGeoDescription.h"



// marlin includes ".h"
#include "marlin/Processor.h"
#include "marlin/Global.h"
#include "marlin/Exceptions.h"
#include "marlin/AIDAProcessor.h"

// marlin util includes
#include "mille/Mille.h"

// gear includes <.h>
#include <gear/GearMgr.h>
#include <gear/SiPlanesParameters.h>

// aida includes <.h>
#if defined(USE_AIDA) || defined(MARLIN_USE_AIDA)
#include <marlin/AIDAProcessor.h>
#include <AIDA/IHistogramFactory.h>
#include <AIDA/IHistogram1D.h>
#include <AIDA/ITree.h>
#endif

// lcio includes <.h>
#include <IO/LCWriter.h>
#include <UTIL/LCTime.h>
#include <EVENT/LCCollection.h>
#include <EVENT/LCEvent.h>
#include <IMPL/LCCollectionVec.h>
#include <IMPL/TrackerHitImpl.h>
#include <IMPL/TrackImpl.h>
#include <IMPL/LCFlagImpl.h>
#include <Exceptions.h>
#include <UTIL/CellIDEncoder.h>
#include <IMPL/TrackerRawDataImpl.h>
#include <IMPL/TrackerDataImpl.h>
#include <IMPL/TrackerPulseImpl.h>
#include <IMPL/LCCollectionVec.h>

// ROOT includes
#if defined(USE_ROOT) || defined(MARLIN_USE_ROOT)
#include <TRandom.h>
#include <TMinuit.h>
#include <TSystem.h>
#include <TMath.h>
#include <TVector3.h>
#else
#error *** You need ROOT to compile this code.  *** 
#endif

// system includes <>
#include <string>
#include <vector>
#include <algorithm>
#include <map>
#include <memory>
#include <cmath>
#include <iostream>
#include <fstream>

using namespace std;
using namespace lcio;
using namespace marlin;
using namespace eutelescope;

//evil global variables ...
//std::vector<EUTelMille::hit> hitsarray;
EUTelMille::hit *hitsarray;
unsigned int number_of_datapoints;
void fcn_wrapper(int& /*npar*/, double* /*gin*/, double &f, double *par, int /*iflag*/)
{
  EUTelMille::trackfitter fobj(hitsarray,number_of_datapoints);
  f = fobj.fit(par);
}


// definition of static members mainly used to name histograms
#if defined(USE_AIDA) || defined(MARLIN_USE_AIDA)
std::string EUTelMille::_numberTracksLocalname   = "NumberTracks";
std::string EUTelMille::_chi2XLocalname          = "Chi2X";
std::string EUTelMille::_chi2YLocalname          = "Chi2Y";
std::string EUTelMille::_residualXLocalname      = "ResidualX";
std::string EUTelMille::_residualYLocalname      = "ResidualY";
std::string EUTelMille::_residualZLocalname      = "ResidualZ";

std::string EUTelMille::_residualXvsXLocalname      = "ResidualXvsX";
std::string EUTelMille::_residualXvsYLocalname      = "ResidualXvsY";
std::string EUTelMille::_residualYvsXLocalname      = "ResidualYvsX";
std::string EUTelMille::_residualYvsYLocalname      = "ResidualYvsY";
std::string EUTelMille::_residualZvsXLocalname      = "ResidualZvsX";
std::string EUTelMille::_residualZvsYLocalname      = "ResidualZvsY";


#endif




EUTelMille::EUTelMille () : Processor("EUTelMille") {

  //some default values
  FloatVec MinimalResidualsX;
  FloatVec MinimalResidualsY;
  FloatVec MaximalResidualsX;
  FloatVec MaximalResidualsY;

  FloatVec PedeUserStartValuesX;
  FloatVec PedeUserStartValuesY;

  FloatVec PedeUserStartValuesGamma;

  FloatVec SensorZPositions;

  FloatVec SensorXShifts;
  FloatVec SensorYShifts;

  FloatVec SensorGamma;

  FloatVec SensorAlpha;

  FloatVec SensorBeta;

  //maybe one has to chose a larger value than 6?
  for(int i =0; i<6;i++)
    {
      MinimalResidualsX.push_back(0.0);
      MinimalResidualsY.push_back(0.0);
      MaximalResidualsX.push_back(0.0);
      MaximalResidualsY.push_back(0.0);

      PedeUserStartValuesX.push_back(0.0);
      PedeUserStartValuesY.push_back(0.0);

      PedeUserStartValuesGamma.push_back(0.0);

      float zpos = 20000.0 +  20000.0 * static_cast< float >(i);
      SensorZPositions.push_back(zpos);

      SensorXShifts.push_back(0.0);
      SensorYShifts.push_back(0.0);

      SensorGamma.push_back(0.0);
      SensorAlpha.push_back(0.0);
      SensorBeta.push_back(0.0);
    }



  // modify processor description
  _description =
    "EUTelMille uses the MILLE program to write data files for MILLEPEDE II.";

  // choose input mode
  registerOptionalParameter("InputMode","Selects the source of input hits."
                            "\n0 - hits read from hitfile and simple straight line trackfinding will be  performed internally. "
                            "\n1 - hits read from output of tracking processor. "
                            "\n2 - Test mode. Simple internal simulation and simple trackfinding. "
                            "\n3 - Mixture of a track collection from the telescope and hit collections for the DUT (only one DUT layer can be used unfortunately)",
                            _inputMode, static_cast <int> (0));

  registerOptionalParameter("AllowedMissingHits","Set how many hits (=planes) can be missing on a track candidate.",
                            _allowedMissingHits, static_cast <int> (0));

  registerOptionalParameter("MimosaClusterChargeMin","Remove Mimosa26 clusters with a charge (i.e. number of fired pixels in cluster) below or equal to this value",
                            _mimosa26ClusterChargeMin,  static_cast <int> (1) );


  // input collections
  std::vector<std::string > HitCollectionNameVecExample;
  HitCollectionNameVecExample.push_back("corrhits");

  registerInputCollections(LCIO::TRACKERHIT,"HitCollectionName",
                           "Hit collections name",
                           _hitCollectionName,HitCollectionNameVecExample);

  registerInputCollection(LCIO::TRACK,"TrackCollectionName",
                          "Track collection name. This is only relevant if InputMode is set to larger to 1",
                          _trackCollectionName,std::string("fittracks"));

  // parameters

  registerOptionalParameter("DistanceMax","Maximal allowed distance between hits entering the fit per 10 cm space between the planes.",
                            _distanceMax, static_cast <float> (2000.0));

  registerOptionalParameter("DistanceMaxVec","Maximal allowed distance between hits entering the fit per 10 cm space between the planes. One value for each neighbor planes. DistanceMax will be used for each pair if this vector is empty.",
                            _distanceMaxVec, FloatVec ());

  

  registerOptionalParameter("ExcludePlanes","Exclude planes from fit according to their sensor ids.",_excludePlanes_sensorIDs ,IntVec());

  registerOptionalParameter("FixedPlanes","Fix sensor planes in the fit according to their sensor ids.",_FixedPlanes_sensorIDs ,IntVec());


  registerOptionalParameter("MaxTrackCandidatesTotal","Stop processor after this maximum number of track candidates (Total) is reached.",_maxTrackCandidatesTotal, static_cast <int> (10000000));
  registerOptionalParameter("MaxTrackCandidates","Maximal number of track candidates in a event.",_maxTrackCandidates, static_cast <int> (2000));

  registerOptionalParameter("BinaryFilename","Name of the Millepede binary file.",_binaryFilename, string ("mille.bin"));

  registerOptionalParameter("TelescopeResolution","(default) Resolution of the telescope for Millepede (sigma_x=sigma_y) used only if plane dependent resolution is set inconsistently.",_telescopeResolution, static_cast <float> (3.0));

  registerOptionalParameter("OnlySingleHitEvents","Use only events with one hit in every plane.",_onlySingleHitEvents, static_cast <bool> (false));

  registerOptionalParameter("OnlySingleTrackEvents","Use only events with one track candidate.",_onlySingleTrackEvents, static_cast <bool> (false));

  registerOptionalParameter("AlignMode","Number of alignment constants used. Available mode are: "
                            "\n1 - shifts in the X and Y directions and a rotation around the Z axis,"
                            "\n2 - only shifts in the X and Y directions"
                            "\n3 - (EXPERIMENTAL) shifts in the X,Y and Z directions and rotations around all three axis",
                            _alignMode, static_cast <int> (1));

  registerOptionalParameter("UseResidualCuts","Use cuts on the residuals to reduce the combinatorial background.",_useResidualCuts,
                            static_cast <bool> (false));

  registerOptionalParameter("AlignmentConstantLCIOFile","This is the name of the LCIO file name with the output alignment"
                            "constants (add .slcio)",_alignmentConstantLCIOFile, static_cast< string > ( "alignment.slcio" ) );

  registerOptionalParameter("AlignmentConstantCollectionName", "This is the name of the alignment collection to be saved into the slcio file",
                            _alignmentConstantCollectionName, static_cast< string > ( "alignment" ));

  registerOptionalParameter("ResidualsXMin","Minimal values of the hit residuals in the X direction for a track. Note: these numbers are ordered according to the z position of the sensors and NOT according to the sensor id.",_residualsXMin,MinimalResidualsX);

  registerOptionalParameter("ResidualsYMin","Minimal values of the hit residuals in the Y direction for a track. Note: these numbers are ordered according to the z position of the sensors and NOT according to the sensor id.",_residualsYMin,MinimalResidualsY);

  registerOptionalParameter("ResidualsXMax","Maximal values of the hit residuals in the X direction for a track. Note: these numbers are ordered according to the z position of the sensors and NOT according to the sensor id.",_residualsXMax,MaximalResidualsX);

  registerOptionalParameter("ResidualsYMax","Maximal values of the hit residuals in the Y direction for a track. Note: these numbers are ordered according to the z position of the sensors and NOT according to the sensor id.",_residualsYMax,MaximalResidualsY);



  registerOptionalParameter("ResolutionX","X resolution parameter for each plane. Note: these numbers are ordered according to the z position of the sensors and NOT according to the sensor id.",_resolutionX,  FloatVec (static_cast <int> (6), 10.));

  registerOptionalParameter("ResolutionY","Y resolution parameter for each plane. Note: these numbers are ordered according to the z position of the sensors and NOT according to the sensor id.",_resolutionY,FloatVec (static_cast <int> (6), 10.));

  registerOptionalParameter("ResolutionZ","Z resolution parameter for each plane. Note: these numbers are ordered according to the z position of the sensors and NOT according to the sensor id.",_resolutionZ,FloatVec (static_cast <int> (6), 10.));

  registerOptionalParameter("ReferenceCollection","reference hit collection name ", _referenceHitCollectionName, static_cast <string> ("referenceHit") );
 
  registerOptionalParameter("UseReferenceCollection","Do you want the reference hit collection to be used for coordinate transformations?",  _useReferenceHitCollection, static_cast< bool   > ( true ));

  registerOptionalParameter("FixParameter","Fixes the given alignment parameters in the fit if alignMode==3 is used. For each sensor an integer must be specified (If no value is given, then all parameters will be free). bit 0 = x shift, bit 1 = y shift, bit 2 = z shift, bit 3 = alpha, bit 4 = beta, bit 5 = gamma. Note: these numbers are ordered according to the z position of the sensors and NOT according to the sensor id.",_FixParameter, IntVec (static_cast <int> (6), 24));

  registerOptionalParameter("GeneratePedeSteerfile","Generate a steering file for the pede program.",_generatePedeSteerfile, static_cast <int> (0));

  registerOptionalParameter("PedeSteerfileName","Name of the steering file for the pede program.",_pedeSteerfileName, string("steer_mille.txt"));

  registerOptionalParameter("PedeSteeringAdditionalCmds","FOR EXPERTS: List of commands that should be included in the pede steering file. Use '\\' to seperate options and introduce a line break.",_pedeSteerAddCmds, StringVec());

  registerOptionalParameter("RunPede","Execute the pede program using the generated steering file.",_runPede, static_cast <bool> (true));

  registerOptionalParameter("UsePedeUserStartValues","Give start values for pede by hand (0 - automatic calculation of start values, 1 - start values defined by user).", _usePedeUserStartValues, static_cast <int> (0));

  registerOptionalParameter("PedeUserStartValuesX","Start values for the alignment for shifts in the X direction.",_pedeUserStartValuesX,PedeUserStartValuesX);

  registerOptionalParameter("PedeUserStartValuesY","Start values for the alignment for shifts in the Y direction.",_pedeUserStartValuesY,PedeUserStartValuesY);

  registerOptionalParameter("PedeUserStartValuesZ","Start values for the alignment for shifts in the Z direction.",_pedeUserStartValuesZ,FloatVec (static_cast <int> (6), 0.0));

  registerOptionalParameter("PedeUserStartValuesAlpha","Start values for the alignment for the angle alpha.",_pedeUserStartValuesAlpha,FloatVec (static_cast <int> (6), 0.0));
  
  registerOptionalParameter("PedeUserStartValuesBeta","Start values for the alignment for the angle beta.",_pedeUserStartValuesBeta,FloatVec (static_cast <int> (6), 0.0));
  
  registerOptionalParameter("PedeUserStartValuesGamma","Start values for the alignment for the angle gamma.",_pedeUserStartValuesGamma,PedeUserStartValuesGamma);

  registerOptionalParameter("TestModeSensorResolution","Resolution assumed for the sensors in test mode.",_testModeSensorResolution, static_cast <float> (3.0));

  registerOptionalParameter("TestModeXTrackSlope","Width of the track slope distribution in the x direction",_testModeXTrackSlope, static_cast <float> (0.0005));

  registerOptionalParameter("TestModeYTrackSlope","Width of the track slope distribution in the y direction",_testModeYTrackSlope, static_cast <float> (0.0005));

  registerOptionalParameter("TestModeSensorZPositions","Z positions of the sensors in test mode.",_testModeSensorZPositions,SensorZPositions);

  registerOptionalParameter("TestModeSensorXShifts","X shifts of the sensors in test mode (to be determined by the alignment).",
                            _testModeSensorXShifts,SensorXShifts);

  registerOptionalParameter("TestModeSensorYShifts","Y shifts of the sensors in test mode (to be determined by the alignment).",
                            _testModeSensorYShifts,SensorYShifts);


  registerOptionalParameter("TestModeSensorGamma","Rotation around the z axis of the sensors in test mode (to be determined by the alignment).",
                            _testModeSensorGamma,SensorGamma);


  registerOptionalParameter("TestModeSensorAlpha","Rotation around the x axis of the sensors in test mode (to be determined by the alignment).",
                            _testModeSensorAlpha,SensorAlpha);


  registerOptionalParameter("TestModeSensorBeta","Rotation around the y axis of the sensors in test mode (to be determined by the alignment).",
                            _testModeSensorBeta,SensorBeta);

  IntVec initRect;
  registerOptionalParameter("UseSensorRectangular","Do not use all pixels for alignment, only these in the rectangular (A|B) e.g. (0,0) and (C|D) e.g. (100|100) of sensor S. Type in the way S1 A1 B1 C1 D1 S2 A2 B2 C2 D2 ...",
                            _useSensorRectangular,initRect);

  registerOptionalParameter("HotPixelCollectionName", "This is the name of the hot pixel collection to be saved into the output slcio file",
                             _hotPixelCollectionName, static_cast< string > ( "" ));

}

void EUTelMille::init() {

    // Getting access to geometry description
    std::string name("test.root");
    geo::gGeometry().initializeTGeoDescription(name,false);


  // check if the GEAR manager pointer is not null!
  if ( Global::GEAR == 0x0 ) {
    streamlog_out ( ERROR2 ) << "The GearMgr is not available, for an unknown reason." << endl;
    throw InvalidGeometryException("GEAR manager is not initialised");
  }

//  sensor-planes in geometry navigation:
  _siPlanesParameters  = const_cast<gear::SiPlanesParameters* > (&(Global::GEAR->getSiPlanesParameters()));
  _siPlanesLayerLayout = const_cast<gear::SiPlanesLayerLayout*> ( &(_siPlanesParameters->getSiPlanesLayerLayout() ));

  // clear the sensor ID vector
  _sensorIDVec.clear();

  // clear the sensor ID map
  _sensorIDVecMap.clear();
  _sensorIDtoZOrderMap.clear();

  // clear the sensor ID vector (z-axis order)
  _sensorIDVecZOrder.clear();

// copy-paste from another class (should be ideally part of GEAR!)
   double*   keepZPosition = new double[ _siPlanesLayerLayout->getNLayers() ];
   for ( int iPlane = 0 ; iPlane < _siPlanesLayerLayout->getNLayers(); iPlane++ ) 
   {
    int sensorID = _siPlanesLayerLayout->getID( iPlane );
        keepZPosition[ iPlane ] = _siPlanesLayerLayout->getLayerPositionZ(iPlane);

    _sensorIDVec.push_back( sensorID );
    _sensorIDVecMap.insert( make_pair( sensorID, iPlane ) );

    // count number of the sensors to the left of the current one:
    int _sensors_to_the_left = 0;
    for ( int jPlane = 0 ; jPlane < _siPlanesLayerLayout->getNLayers(); jPlane++ ) 
    {
        if( _siPlanesLayerLayout->getLayerPositionZ(jPlane) + 1e-06 <     keepZPosition[ iPlane ] )
        {
            _sensors_to_the_left++;
        }
    }

    _sensorIDVecZOrder.push_back( _sensors_to_the_left );
    _sensorIDtoZOrderMap.insert(make_pair( sensorID, _sensors_to_the_left));
   }
   
   delete [] keepZPosition;


  _histogramSwitch = true;

  _referenceHitVec = 0;

  //lets guess the number of planes
  if(_inputMode == 0 || _inputMode == 2) 
    {

      // the number of planes is got from the GEAR description and is
      // the sum of the telescope reference planes and the DUT (if
      // any)
      _nPlanes = geo::gGeometry().nPlanes();

      if (_useSensorRectangular.empty()) {
	      streamlog_out(MESSAGE4) << "No rectangular limits on pixels of sensorplanes applied" << endl;
      } else {
	      if (_useSensorRectangular.size() % 5 != 0) {
		      streamlog_out(WARNING2) << "Wrong number of arguments in RectangularLimits! Ignoring this cut!" << endl;
	      } else {
		      streamlog_out(MESSAGE4) << "Reading in SensorRectangularCuts: " << endl;
		      int sensorcuts = _useSensorRectangular.size()/5;
		      for (int i = 0; i < sensorcuts; ++i) {
			      int sensor = _useSensorRectangular.at(5*i+0);
			      int A = _useSensorRectangular.at(5*i+1);
			      int B = _useSensorRectangular.at(5*i+2);
			      int C = _useSensorRectangular.at(5*i+3);
			      int D = _useSensorRectangular.at(5*i+4);
			      SensorRectangular r(sensor,A,B,C,D);
			      r.print();
			      _rect.addRectangular(r);
		      }
	      }
      } 

    }
  else if(_inputMode == 1)
    {
      _nPlanes = geo::gGeometry().nPlanes();
    }
  else if(_inputMode == 3)
    {

      // the number of planes is got from the GEAR description and is
      // the sum of the telescope reference planes and the DUT (if
      // any)
      _nPlanes = geo::gGeometry().nPlanes();
    }
  else
    {
      streamlog_out ( ERROR2 ) << "unknown input mode " << _inputMode << endl;
      throw InvalidParameterException("unknown input mode");
    }
  
  // an associative map for getting also the sensorID ordered
  map< double, int > sensorIDMap;
  //lets create an array with the z positions of each layer
  for ( int iPlane = 0 ; iPlane < _siPlanesLayerLayout->getNLayers(); iPlane++ ) {
    _siPlaneZPosition.push_back(_siPlanesLayerLayout->getLayerPositionZ(iPlane));
    sensorIDMap.insert( make_pair( _siPlanesLayerLayout->getLayerPositionZ(iPlane), _siPlanesLayerLayout->getID(iPlane) ) );
  }


  //lets sort the array with increasing z
  sort(_siPlaneZPosition.begin(), _siPlaneZPosition.end());

  
  //the user is giving sensor ids for the planes to be excluded. this
  //sensor ids have to be converted to a local index according to the
  //planes positions along the z axis.
  for (size_t i = 0; i < _FixedPlanes_sensorIDs.size(); i++)
    {
      map< double, int >::iterator iter = sensorIDMap.begin();
      int counter = 0;
      while ( iter != sensorIDMap.end() ) {
        if( iter->second == _FixedPlanes_sensorIDs[i])
          {
            _FixedPlanes.push_back(counter);
            break;
          }
        ++iter;
        ++counter;
      }
    }
  for (size_t i = 0; i < _excludePlanes_sensorIDs.size(); i++)
    {
      map< double, int >::iterator iter = sensorIDMap.begin();
      int counter = 0;
      while ( iter != sensorIDMap.end() ) {
        if( iter->second == _excludePlanes_sensorIDs[i])
          {
            _excludePlanes.push_back(counter);
            break;
          }
        ++iter;
        ++counter;
      }
    }
  
  // strip from the map the sensor id already sorted.
  map< double, int >::iterator iter = sensorIDMap.begin();
  unsigned int counter = 0;
  while ( iter != sensorIDMap.end() ) {
    bool excluded = false;
    for (size_t i = 0; i < _excludePlanes.size(); i++)
      {
        if(_excludePlanes[i] == counter)
          {
            excluded = true;
            break;
          }
      }
    if(!excluded)
      _orderedSensorID_wo_excluded.push_back( iter->second );
    _orderedSensorID.push_back( iter->second );

    ++iter;
    ++counter;
  }
  //


  //consistency
  if(_siPlaneZPosition.size() != _nPlanes)
    {
      streamlog_out ( ERROR2 ) << "the number of detected planes is " << _nPlanes << " but only " << _siPlaneZPosition.size() << " layer z positions were found!"  << endl;
      throw InvalidParameterException("number of layers and layer z positions mismatch");
    }

  // this method is called only once even when the rewind is active
  // usually a good idea to
  printParameters ();

  // set to zero the run and event counters
  _iRun = 0;
  _iEvt = 0;

  // Initialize number of excluded planes
  _nExcludePlanes = _excludePlanes.size();

  streamlog_out ( MESSAGE2 ) << "Number of planes excluded from the alignment fit: " << _nExcludePlanes << endl;

  // Initialise Mille statistics
  _nMilleDataPoints = 0;
  _nMilleTracks = 0;

  _waferResidX = new double[_nPlanes];
  _waferResidY = new double[_nPlanes];
  _waferResidZ = new double[_nPlanes];
  
  
  _xFitPos = new double[_nPlanes];
  _yFitPos = new double[_nPlanes];

  _telescopeResolX = new double[_nPlanes];
  _telescopeResolY = new double[_nPlanes];
  _telescopeResolZ = new double[_nPlanes];

  //check the consistency of the resolution parameters
  if(_alignMode == 3)
    {
       if( _resolutionX.size() != _resolutionY.size() )
       {
           throw InvalidParameterException("WARNING, length of resolution X and Y is not the same \n");
       }
       if( _resolutionY.size() != _resolutionZ.size() )
       {
           throw InvalidParameterException("WARNING, length of resolution Y and Z is not the same \n");
       }
                
      if(
         _resolutionX.size() != static_cast<unsigned int>(_nPlanes ) ||
         _resolutionY.size() != static_cast<unsigned int>(_nPlanes ) ||
         _resolutionZ.size() != static_cast<unsigned int>(_nPlanes )
         )
        {
          streamlog_out ( WARNING2 ) << "Consistency check of the resolution parameters failed. The array size is different than the number of found planes! "
                                        "The resolution parameters are set to default values now (see variable TelescopeResolution). "
                                        "This introduces a bias if the real values for X,Y and Z are rather different." << endl;
          _resolutionX.clear();
          _resolutionY.clear();
          _resolutionZ.clear();
          for(size_t i = 0; i < _nPlanes; i++)
            {
              _resolutionX.push_back(_telescopeResolution);
              _resolutionY.push_back(_telescopeResolution);
              _resolutionZ.push_back(_telescopeResolution);
            }
        }

      if(_FixParameter.size() != static_cast<unsigned int>(_nPlanes ) && !_FixParameter.empty())
        {       
         streamlog_out ( WARNING2 ) << "Consistency check of the fixed parameters array failed. The array size is different than the number of found planes! The array is now set to default values, which means that all parameters are free in the fit." << endl;
          _FixParameter.clear();
          for(size_t i = 0; i < _nPlanes; i++)
            {
              _FixParameter.push_back(0);
            }
        }
      if(_FixParameter.empty())
        {
          streamlog_out ( WARNING2 ) << "The fixed parameters array was found to be empty. It will be filled with default values. All parameters are free in the fit now." << endl;
          _FixParameter.clear();
          for(size_t i = 0; i < _nPlanes; i++)
            {
              _FixParameter.push_back(0);
            }
        }
    }

  if(_alignMode == 3)
    {
//       number_of_datapoints = _nPlanes -_nExcludePlanes;
      number_of_datapoints = _nPlanes;
      hitsarray = new hit[number_of_datapoints];
    }

  // booking histograms
  bookHistos();

  streamlog_out ( MESSAGE5 ) << "Initialising Mille..." << endl;
  _mille = new Mille(_binaryFilename.c_str());

  for(int i = 0; i < _maxTrackCandidates; i++)
    {
      _xPos.push_back(DoubleVec(_nPlanes,0.0));
      _yPos.push_back(DoubleVec(_nPlanes,0.0));
      _zPos.push_back(DoubleVec(_nPlanes,0.0));
    }

  if(!_distanceMaxVec.empty())
    {
      if(_distanceMaxVec.size() !=  static_cast<unsigned int>(_nPlanes ) )
        {
          streamlog_out ( WARNING2 ) << "Consistency check of the DistanceMaxVec array failed. Its size is different compared to the number of planes! Will now use _distanceMax for each pair of planes." << endl;
          _distanceMaxVec.clear();
          for(size_t i = 0; i < _nPlanes-1; i++)
            {
              _distanceMaxVec.push_back(_distanceMax);
            }
        }
    }
  else
    {
      _distanceMaxVec.clear();
      for(size_t i = 0; i < _nPlanes-1; i++)
        {
          _distanceMaxVec.push_back(_distanceMax);
        }
    }

  streamlog_out ( MESSAGE4 ) << "end of initialisation" << endl;
}

void EUTelMille::processRunHeader (LCRunHeader * rdr) {

  auto_ptr<EUTelRunHeaderImpl> header ( new EUTelRunHeaderImpl (rdr) );
  header->addProcessor( type() ) ;

  // this is the right place also to check the geometry ID. This is a
  // unique number identifying each different geometry used at the
  // beam test. The same number should be saved in the run header and
  // in the xml file. If the numbers are different, instead of barely
  // quitting ask the user what to do.

  if ( header->getGeoID() != geo::gGeometry().getSiPlanesLayoutID() ) {
    streamlog_out ( ERROR2 ) << "Error during the geometry consistency check: " << endl;
    streamlog_out ( ERROR2 ) << "The run header says the GeoID is " << header->getGeoID() << endl;
    streamlog_out ( ERROR2 ) << "The GEAR description says is     " << geo::gGeometry().getSiPlanesLayoutID() << endl;

#ifdef EUTEL_INTERACTIVE
    string answer;
    while (true) {
      streamlog_out ( ERROR2 ) << "Type Q to quit now or C to continue using the actual GEAR description anyway [Q/C]" << endl;
      cin >> answer;
      // put the answer in lower case before making the comparison.
      transform( answer.begin(), answer.end(), answer.begin(), ::tolower );
      if ( answer == "q" ) {
        exit(-1);
      } else if ( answer == "c" ) {
        break;
      }
    }
#endif

  }

  // increment the run counter
  ++_iRun;
}



void EUTelMille::findtracks2(
                            int missinghits,
                            std::vector<IntVec > &indexarray,
                            IntVec vec,
                            std::vector<std::vector<EUTelMille::HitsInPlane> > &_allHitsArray,
                            unsigned int i,
                            int y
                            )
{
 if(y==-1) missinghits++;
 streamlog_out(DEBUG9) << "Missing hits:" << missinghits << std::endl;

 if( missinghits > getAllowedMissingHits() ) 
 {
   // recursive chain is dropped here;
   streamlog_out(DEBUG9) << "indexarray size:" << indexarray.size() << std::endl;
   return;
 }

 if(i>0)
 { 
    vec.push_back(y); // recall hit id from the plane (i-1)
 }


 if( (_allHitsArray[i].size() == 0) && (i <_allHitsArray.size()-1) )
 {
    findtracks2(missinghits,indexarray,vec, _allHitsArray, i+1, -1 ); 
 } 

 for(size_t j =0; j < _allHitsArray[i].size(); j++)
    {
      int ihit = static_cast< int >(j);
      streamlog_out(DEBUG5) << "ihit:" << ihit << std::endl;

      //if we are not in the last plane, call this method again
      if(i < _allHitsArray.size()-1)
        {
          vec.push_back( ihit); //index of the cluster in the last plane
         
          //track candidate requirements
          bool taketrack = true;
          const int e = vec.size()-2;
          if(e >= 0)
            {
              double residualX  = -999999.;
              double residualY  = -999999.;
              double residualZ  = -999999.;

              // ACTIVE
              // stop on the last non-zero hit

              // now loop through all hits on a track candidate "vec"
              // start at the end, stop on the first non-zero hit
              for(int ivec=e; ivec>=e; --ivec)                  //     <-> OFF
              {
                if(vec[ivec]>=0) // non zero hit has id vec[ivec]>=0 {otherwise -1}
                {
                  double x = _allHitsArray[ivec][vec[ivec]].measuredX;
                  double y = _allHitsArray[ivec][vec[ivec]].measuredY;
                  double z = _allHitsArray[ivec][vec[ivec]].measuredZ;
                  residualX  = abs(x - _allHitsArray[e+1][vec[e+1]].measuredX);
                  residualY  = abs(y - _allHitsArray[e+1][vec[e+1]].measuredY);
                  residualZ  = abs(z - _allHitsArray[e+1][vec[e+1]].measuredZ);
		  streamlog_out(DEBUG9) << "residuals:" << std::endl;
		  streamlog_out(DEBUG9) << residualX << std::endl;
		  streamlog_out(DEBUG9) << residualY << std::endl;
		  streamlog_out(DEBUG9) << residualZ << std::endl;

                  break; 
                }   
              }
           
             if ( 
                   residualX < _residualsXMin[e] || residualX > _residualsXMax[e] ||
                   residualY < _residualsYMin[e] || residualY > _residualsYMax[e] 
                 )
                 taketrack = false;

              if( taketrack == false )
              {
                taketrack = true; 
                ihit=-1;
              } 
            }
          vec.pop_back(); 

          if(taketrack)
          { 
              findtracks2(missinghits, indexarray, vec, _allHitsArray, i+1, ihit );
          }
        }
      else
        {
          //we are in the last plane
          vec.push_back( ihit ); //index of the cluster in the last plane

          //track candidate requirements
          bool taketrack = true;
          const int e = vec.size()-2;
          if(e >= 0)
            {
              double residualX  = -999999.;
              double residualY  = -999999.;
              //double residualZ  = -999999.;

              // now loop through all hits on a track candidate "vec"
              // start at the end, stop on the first non-zero hit
              for(int ivec=e; ivec>=e; --ivec)                        //   <-> OFF
              {
                if(vec[ivec]>=0) // non zero hit has id vec[ivec]>=0 {otherwise -1}
                {
                  double x = _allHitsArray[ivec][vec[ivec]].measuredX;
                  double y = _allHitsArray[ivec][vec[ivec]].measuredY;
                  //double z = _allHitsArray[ivec][vec[ivec]].measuredZ;
                  residualX  = abs(x - _allHitsArray[e+1][vec[e+1]].measuredX);
                  residualY  = abs(y - _allHitsArray[e+1][vec[e+1]].measuredY);
                  //residualZ  = abs(z - _allHitsArray[e+1][vec[e+1]].measuredZ);
                  break; 
                }   
              }
           
              if ( 
                   residualX < _residualsXMin[e] || residualX > _residualsXMax[e] ||
                   residualY < _residualsYMin[e] || residualY > _residualsYMax[e] 
                 )
                 taketrack = false;
 
              if( taketrack == false )
              {
                taketrack = true; 
                ihit=-1;
              } 
            }

          if(static_cast< int >(indexarray.size()) >= _maxTrackCandidates)
            taketrack = false;
 
          if(taketrack)
            {
               indexarray.push_back(vec);
	       streamlog_out(DEBUG9) << "indexarray size at last plane:" << indexarray.size() << std::endl;
            }
          vec.pop_back(); //last element must be removed because the
                          //vector is still used -> we are in a last plane hit loop!

        }
    }

  if( (_allHitsArray[i].size() == 0) && (i >= _allHitsArray.size()-1) )
  {
               indexarray.push_back(vec);
  } 
}



void EUTelMille::findtracks(
                            std::vector<IntVec > &indexarray,
                            IntVec vec,
                            std::vector<std::vector<EUTelMille::HitsInPlane> > &_hitsArray,
                            int i,
                            int y
                            )
{
 if(i>0)
    vec.push_back(y);

 for(size_t j =0; j < _hitsArray[i].size(); j++)
    {
      //if we are not in the last plane, call this method again
      if(i < static_cast< int >((_hitsArray.size()))-1)
        {
          vec.push_back(static_cast< int >(j)); //index of the cluster in the last plane
         
          //track candidate requirements
          bool taketrack = true;
          const int e = vec.size()-2;
          if(e >= 0)
            {
              double distance = sqrt(
                                     pow( _hitsArray[e][vec[e]].measuredX - _hitsArray[e+1][vec[e+1]].measuredX ,2) +
                                     pow( _hitsArray[e][vec[e]].measuredY - _hitsArray[e+1][vec[e+1]].measuredY ,2)
                                     );
              double distance_z = _hitsArray[e+1][vec[e+1]].measuredZ - _hitsArray[e][vec[e]].measuredZ;
              
              
              const double dM = _distanceMaxVec[e];
              
              double distancemax = dM * ( distance_z / 100000.0);
              
              if( distance >= distancemax )
                taketrack = false;
              
              if(_onlySingleHitEvents == 1 && (_hitsArray[e].size() != 1 || _hitsArray[e+1].size() != 1))
                taketrack = false;
            }
          vec.pop_back(); 

          if(taketrack)
            findtracks(indexarray,vec, _hitsArray, i+1,static_cast< int >(j));
        }
      else
        {
          //we are in the last plane
          vec.push_back(static_cast< int >(j)); //index of the cluster in the last plane

          //track candidate requirements
          bool taketrack = true;
          for(size_t e =0; e < vec.size()-1; e++)
            {
              double distance = sqrt(
                                     pow( _hitsArray[e][vec[e]].measuredX - _hitsArray[e+1][vec[e+1]].measuredX ,2) +
                                     pow( _hitsArray[e][vec[e]].measuredY - _hitsArray[e+1][vec[e+1]].measuredY ,2)
                                     );
              double distance_z = _hitsArray[e+1][vec[e+1]].measuredZ - _hitsArray[e][vec[e]].measuredZ;
             
              const double dM = _distanceMaxVec[e];
             
              double distancemax = dM * ( distance_z / 100000.0);

              if( distance >= distancemax )
                taketrack = false;

              if(_onlySingleHitEvents == 1 && (_hitsArray[e].size() != 1 || _hitsArray[e+1].size() != 1))
                taketrack = false;

            }
          if(static_cast< int >(indexarray.size()) >= _maxTrackCandidates)
            taketrack = false;
 
          if(taketrack)
            {
              indexarray.push_back(vec);
            }
          vec.pop_back(); //last element must be removed because the
                          //vector is still used
        }
    }

}

/*! Performs analytic straight line fit.
 * 
 * Determines parameters of a straight line passing through the 
 * measurement points.
 * 
 * @see http://www.desy.de/~blobel/eBuch.pdf page 162
 * 
 */
void EUTelMille::FitTrack(unsigned int nPlanesFitter, double xPosFitter[], double yPosFitter[], double zPosFitter[], double xResFitter[], double yResFitter[], double chi2Fit[2], double residXFit[], 
double residYFit[], double angleFit[2]) {

  int sizearray;

  if (_nExcludePlanes > 0) {
    sizearray = nPlanesFitter - _nExcludePlanes;
  } else {
    sizearray = nPlanesFitter;
  }

  double * xPosFit = new double[sizearray];
  double * yPosFit = new double[sizearray];
  double * zPosFit = new double[sizearray];
  double * xResFit = new double[sizearray];
  double * yResFit = new double[sizearray];

  int nPlanesFit = 0;

  for (unsigned int help = 0; help < nPlanesFitter; help++) {

    int excluded = 0;

    // check if actual plane is excluded
    if (_nExcludePlanes > 0) {
      for (int helphelp = 0; helphelp < _nExcludePlanes; helphelp++) {
        if (help == _excludePlanes[helphelp]) {
          excluded = 1;
        }
      }
    }

    if (excluded == 1) {
      // do noting
    } else {
      xPosFit[nPlanesFit] = xPosFitter[help];
      yPosFit[nPlanesFit] = yPosFitter[help];
      zPosFit[nPlanesFit] = zPosFitter[help];
      xResFit[nPlanesFit] = xResFitter[help];
      yResFit[nPlanesFit] = yResFitter[help];
      nPlanesFit++;
    }
  }

  int counter;

  float S1[2]   = {0,0};
  float Sx[2]   = {0,0};
  float Xbar[2] = {0,0};

  float * Zbar_X = new float[nPlanesFit];
  float * Zbar_Y = new float[nPlanesFit];
  for (counter = 0; counter < nPlanesFit; counter++){
    Zbar_X[counter] = 0.;
    Zbar_Y[counter] = 0.;
  }

  float Sy[2]     = {0,0};
  float Ybar[2]   = {0,0};
  float Sxybar[2] = {0,0};
  float Sxxbar[2] = {0,0};
  float A2[2]     = {0,0};

  // define S1
  for( counter = 0; counter < nPlanesFit; counter++ ){
    S1[0] = S1[0] + 1/pow(xResFit[counter],2);
    S1[1] = S1[1] + 1/pow(yResFit[counter],2);
  }

  // define Sx
  for( counter = 0; counter < nPlanesFit; counter++ ){
    Sx[0] = Sx[0] + zPosFit[counter]/pow(xResFit[counter],2);
    Sx[1] = Sx[1] + zPosFit[counter]/pow(yResFit[counter],2);
  }

  // define Xbar
  Xbar[0]=Sx[0]/S1[0];
  Xbar[1]=Sx[1]/S1[1];

  // coordinate transformation !! -> bar
  for( counter = 0; counter < nPlanesFit; counter++ ){
    Zbar_X[counter] = zPosFit[counter]-Xbar[0];
    Zbar_Y[counter] = zPosFit[counter]-Xbar[1];
  }

  // define Sy
  for( counter = 0; counter < nPlanesFit; counter++ ){
    Sy[0] = Sy[0] + xPosFit[counter]/pow(xResFit[counter],2);
    Sy[1] = Sy[1] + yPosFit[counter]/pow(yResFit[counter],2);
  }

  // define Ybar
  Ybar[0]=Sy[0]/S1[0];
  Ybar[1]=Sy[1]/S1[1];

  // define Sxybar
  for( counter = 0; counter < nPlanesFit; counter++ ){
    Sxybar[0] = Sxybar[0] + Zbar_X[counter] * xPosFit[counter]/pow(xResFit[counter],2);
    Sxybar[1] = Sxybar[1] + Zbar_Y[counter] * yPosFit[counter]/pow(yResFit[counter],2);
  }

  // define Sxxbar
  for( counter = 0; counter < nPlanesFit; counter++ ){
    Sxxbar[0] = Sxxbar[0] + Zbar_X[counter] * Zbar_X[counter]/pow(xResFit[counter],2);
    Sxxbar[1] = Sxxbar[1] + Zbar_Y[counter] * Zbar_Y[counter]/pow(yResFit[counter],2);
  }

  // define A2
  A2[0]=Sxybar[0]/Sxxbar[0];
  A2[1]=Sxybar[1]/Sxxbar[1];

  // Calculate chi sqaured
  // Chi^2 for X and Y coordinate for hits in all planes
  for( counter = 0; counter < nPlanesFit; counter++ ){
    chi2Fit[0] += pow(-zPosFit[counter]*A2[0]
                      +xPosFit[counter]-Ybar[0]+Xbar[0]*A2[0],2)/pow(xResFit[counter],2);
    chi2Fit[1] += pow(-zPosFit[counter]*A2[1]
                      +yPosFit[counter]-Ybar[1]+Xbar[1]*A2[1],2)/pow(yResFit[counter],2);
  }

  for( counter = 0; counter < static_cast< int >(nPlanesFitter); counter++ ) {
    residXFit[counter] = (Ybar[0]-Xbar[0]*A2[0]+zPosFitter[counter]*A2[0])-xPosFitter[counter];
    residYFit[counter] = (Ybar[1]-Xbar[1]*A2[1]+zPosFitter[counter]*A2[1])-yPosFitter[counter];
  }

  // define angle
  angleFit[0] = atan(A2[0]);
  angleFit[1] = atan(A2[1]);

  // clean up
  delete [] zPosFit;
  delete [] yPosFit;
  delete [] xPosFit;
  delete [] yResFit;
  delete [] xResFit;

  delete [] Zbar_X;
  delete [] Zbar_Y;

}

void  EUTelMille::FillHotPixelMap(LCEvent *event)
{
    LCCollectionVec *hotPixelCollectionVec = 0;
    try 
    {
      hotPixelCollectionVec = static_cast< LCCollectionVec* > ( event->getCollection( _hotPixelCollectionName  ) );
    }
    catch (...)
    {
      if (!_hotPixelCollectionName.empty())
	streamlog_out ( WARNING ) << "_hotPixelCollectionName " << _hotPixelCollectionName.c_str() << " not found" << endl; 
      return;
    }

        CellIDDecoder<TrackerDataImpl> cellDecoder( hotPixelCollectionVec );
	
        for(int i=0; i<  hotPixelCollectionVec->getNumberOfElements(); i++)
        {
           TrackerDataImpl* hotPixelData = dynamic_cast< TrackerDataImpl *> ( hotPixelCollectionVec->getElementAt( i ) );
	   SparsePixelType  type         = static_cast<SparsePixelType> (static_cast<int> (cellDecoder( hotPixelData )["sparsePixelType"]));

	   int sensorID              = static_cast<int > ( cellDecoder( hotPixelData )["sensorID"] );

           if( type  ==  kEUTelGenericSparsePixel )
           {  
              auto_ptr<EUTelSparseClusterImpl< EUTelGenericSparsePixel > > m26Data( new EUTelSparseClusterImpl< EUTelGenericSparsePixel >   ( hotPixelData ) );

              std::vector<EUTelGenericSparsePixel*> m26PixelVec;
	      EUTelGenericSparsePixel m26Pixel;
  	      //Push all single Pixels of one plane in the m26PixelVec

             for ( unsigned int iPixel = 0; iPixel < m26Data->size(); iPixel++ ) 
             {
              IntVec m26ColVec();
              m26Data->getSparsePixelAt( iPixel, &m26Pixel);
              streamlog_out ( DEBUG3 ) << iPixel << " of " << m26Data->size() << " HotPixelInfo:  " << m26Pixel.getXCoord() << " " << m26Pixel.getYCoord() << " " << m26Pixel.getSignal() << endl;
              try
              {
                 char ix[100];
                 sprintf(ix, "%d,%d,%d", sensorID, m26Pixel.getXCoord(), m26Pixel.getYCoord() ); 
                 _hotPixelMap[ix] = true;             
              }
              catch(...)
              {
                 std::cout << "can not add pixel " << std::endl;
                 std::cout << sensorID << " " << m26Pixel.getXCoord() << " " << m26Pixel.getYCoord() << " " << std::endl;   
              }
             }
           }
       }

}
 
void EUTelMille::processEvent (LCEvent * event) {

  if ( isFirstEvent() )
  {
    FillHotPixelMap(event);
  }

  if ( _useReferenceHitCollection ){
    try {
    _referenceHitVec = dynamic_cast < LCCollectionVec * > (event->getCollection( _referenceHitCollectionName));
    }
    catch (...){
      streamlog_out ( ERROR5 ) <<  "Reference Hit Collection " << _referenceHitCollectionName.c_str() << " could not be retrieved for event " << event->getEventNumber()<< "! Please check your steering files! " << endl;
    }
  }
  
  if (_iEvt % 1000 == 0) 
  {
    streamlog_out( MESSAGE5 ) << "Currently having " << _nMilleDataPoints << " data points in "
                              << _nMilleTracks << " tracks " << endl;
  }
  
  if( _nMilleTracks > _maxTrackCandidatesTotal )
  {
      throw StopProcessingException(this);
  }
  
  // fill resolution arrays
  for (size_t help = 0; help < _nPlanes; help++) {
    _telescopeResolX[help] = _telescopeResolution;
    _telescopeResolY[help] = _telescopeResolution;
  }

  EUTelEventImpl * evt = static_cast<EUTelEventImpl*> (event) ;

  if ( evt->getEventType() == kEORE ) {
    streamlog_out ( DEBUG2 ) << "EORE found: nothing else to do." << endl;
    return;
  }

  std::vector<std::vector<EUTelMille::HitsInPlane> > _hitsArray(_nPlanes - _nExcludePlanes, std::vector<EUTelMille::HitsInPlane>());
  IntVec indexconverter (_nPlanes,-1);
 
  std::vector<std::vector<EUTelMille::HitsInPlane> > _allHitsArray(_nPlanes, std::vector<EUTelMille::HitsInPlane>());
  
  {
 
    
      int icounter = 0;
      for(size_t i = 0; i < _nPlanes; i++)
      {
          int excluded = 0; //0 - not excluded, 1 - excluded
          if ( _nExcludePlanes > 0 )
          {
              for (int helphelp = 0; helphelp < _nExcludePlanes; helphelp++) {
                  if (i == _excludePlanes[helphelp] ) {
                      excluded = 1;
                      break;//leave the for loop
                  }
              }
          }
          if(excluded == 1)
              indexconverter[i] = -1;
          else
          {
              indexconverter[i] = icounter;
              icounter++;
          }
       }
  }

  if (_inputMode != 1 && _inputMode != 3)
    for(size_t i =0;i < _hitCollectionName.size();i++)
      {

        LCCollection* collection;
        try {
          collection = event->getCollection(_hitCollectionName[i]);
        } catch (DataNotAvailableException& e) {
          streamlog_out ( WARNING2 ) << "No input collection " << _hitCollectionName[i] << " found for event " << event->getEventNumber()
                                     << " in run " << event->getRunNumber() << endl;
          throw SkipEventException(this);
        }
        int layerIndex = -1;
        HitsInPlane hitsInPlane;

        // check if running in input mode 0 or 2
        if (_inputMode == 0) {

          // loop over all hits in collection
          for ( int iHit = 0; iHit < collection->getNumberOfElements(); iHit++ ) {

            TrackerHitImpl * hit = static_cast<TrackerHitImpl*> ( collection->getElementAt(iHit) );
             
<<<<<<< HEAD
            if( hitContainsHotPixels(hit) )
            {
              streamlog_out ( DEBUG3 ) << "Hit " << i << " contains hot pixels; skip this one. " << endl;
              continue;
            }

            LCObjectVec clusterVector = hit->getRawHits();

            EUTelVirtualCluster * cluster;

            if ( hit->getType() == kEUTelBrickedClusterImpl ) {

               // fixed cluster implementation. Remember it
               //  can come from
               //  both RAW and ZS data
   
                cluster = new EUTelBrickedClusterImpl(static_cast<TrackerDataImpl *> ( clusterVector[0] ) );
                
            } else if ( hit->getType() == kEUTelDFFClusterImpl ) {
              
              // fixed cluster implementation. Remember it can come from
              // both RAW and ZS data
              cluster = new EUTelDFFClusterImpl( static_cast<TrackerDataImpl *> ( clusterVector[0] ) );
            } else if ( hit->getType() == kEUTelFFClusterImpl ) {
              
              // fixed cluster implementation. Remember it can come from
              // both RAW and ZS data
              cluster = new EUTelFFClusterImpl( static_cast<TrackerDataImpl *> ( clusterVector[0] ) );
            } else if ( hit->getType() == kEUTelSparseClusterImpl ) {

              // ok the cluster is of sparse type, but we also need to know
              // the kind of pixel description used. This information is
              // stored in the corresponding original data collection.

              LCCollectionVec * sparseClusterCollectionVec = dynamic_cast < LCCollectionVec * > (evt->getCollection("original_zsdata"));

              TrackerDataImpl * oneCluster = dynamic_cast<TrackerDataImpl*> (sparseClusterCollectionVec->getElementAt( 0 ));
              CellIDDecoder<TrackerDataImpl > anotherDecoder(sparseClusterCollectionVec);
              SparsePixelType pixelType = static_cast<SparsePixelType> ( static_cast<int> ( anotherDecoder( oneCluster )["sparsePixelType"] ));

              // now we know the pixel type. So we can properly create a new
              // instance of the sparse cluster
              if ( pixelType == kEUTelGenericSparsePixel ) {

                cluster = new EUTelSparseClusterImpl< EUTelGenericSparsePixel >
                  ( static_cast<TrackerDataImpl *> ( clusterVector[ 0 ]  ) );

              } else {
                streamlog_out ( ERROR4 ) << "Unknown pixel type.  Sorry for quitting." << endl;
                throw UnknownDataTypeException("Pixel type unknown");
              }

 
            } else {
              throw UnknownDataTypeException("Unknown cluster type");
            }

            if ( 
                    hit->getType() == kEUTelDFFClusterImpl 
                    ||
                    hit->getType() == kEUTelFFClusterImpl 
                    ||
                    hit->getType() == kEUTelSparseClusterImpl 
                    ) 
            {
                if(cluster->getTotalCharge() <= getMimosa26ClusterChargeMin() )
                {
		  streamlog_out( DEBUG5 ) << " Thin cluster (charge <=" << getMimosa26ClusterChargeMin() << ") found and removed (hit type " << hit->getType() << " on detector w/ id " << cluster->getDetectorID() << ")" << endl;
		  delete cluster; 
		  continue;
                }
            }

	    int localSensorID = Utility::getSensorIDfromHit(hit);
=======
	    int localSensorID = hitDecoder(hit)["sensorID"]; 
>>>>>>> decbe7ae
            
            layerIndex = _sensorIDVecMap[localSensorID] ;

            // Getting positions of the hits.
            // ------------------------------
            hitsInPlane.measuredX = 1000. * hit->getPosition()[0];
            hitsInPlane.measuredY = 1000. * hit->getPosition()[1];
            hitsInPlane.measuredZ = 1000. * hit->getPosition()[2];

            _allHitsArray[layerIndex].push_back(hitsInPlane);
          } // end loop over all hits in collection

        } else if (_inputMode == 2) {

          const float resolX = _testModeSensorResolution;
          const float resolY = _testModeSensorResolution;

          const float xhitpos = gRandom->Uniform(-3500.0,3500.0);
          const float yhitpos = gRandom->Uniform(-3500.0,3500.0);

          const float xslope = gRandom->Gaus(0.0,_testModeXTrackSlope);
          const float yslope = gRandom->Gaus(0.0,_testModeYTrackSlope);

          // loop over all planes
          for (unsigned int help = 0; help < _nPlanes; help++) {

            // The x and y positions are given by the sums of the measured
            // hit positions, the detector resolution, the shifts of the
            // planes and the effect due to the track slopes.
            hitsInPlane.measuredX = xhitpos + gRandom->Gaus(0.0,resolX) + _testModeSensorXShifts[help] + _testModeSensorZPositions[help] * tan(xslope) - _testModeSensorGamma[help] * yhitpos - _testModeSensorBeta[help] * _testModeSensorZPositions[0];
            hitsInPlane.measuredY = yhitpos + gRandom->Gaus(0.0,resolY) + _testModeSensorYShifts[help] + _testModeSensorZPositions[help] * tan(yslope) + _testModeSensorGamma[help] * xhitpos - _testModeSensorAlpha[help] * _testModeSensorZPositions[help];
            hitsInPlane.measuredZ = _testModeSensorZPositions[help];
            if(indexconverter[help] != -1) 
              _hitsArray[indexconverter[help]].push_back(hitsInPlane);
	    _hitsArray[help].push_back(hitsInPlane);
            _telescopeResolX[help] = resolX;
            _telescopeResolY[help] = resolY;
          } // end loop over all planes

        } // end if check running in input mode 0 or 2

      }

  int _nTracks = 0;

  int _nGoodTracks = 0;

  // check if running in input mode 0 or 2 => perform simple track finding
  if (_inputMode == 0 || _inputMode == 2) {

    // Find track candidates using the distance cuts
    // ---------------------------------------------
    //
    // This is done separately for different numbers of planes.

    std::vector<IntVec > indexarray;

    streamlog_out( DEBUG5 ) << "Event #" << _iEvt << std::endl;
    findtracks2(0, indexarray, IntVec(), _allHitsArray, 0, 0);
    for(size_t i = 0; i < indexarray.size(); i++)
      {
        for(size_t j = 0; j <  _nPlanes; j++)
          {

             if( _allHitsArray[j].size()>0 &&  indexarray[i][j] >= 0 )
             {              
               _xPos[i][j] = _allHitsArray[j][indexarray[i][j]].measuredX;
               _yPos[i][j] = _allHitsArray[j][indexarray[i][j]].measuredY;
               _zPos[i][j] = _allHitsArray[j][indexarray[i][j]].measuredZ;
             }
             else
             {
               _xPos[i][j] = 0.;
               _yPos[i][j] = 0.;
               _zPos[i][j] = 0.;
             }  
          }
      }


    _nTracks = static_cast< int >(indexarray.size());
    streamlog_out( DEBUG5 ) << "Track finder found " << _nTracks << std::endl;

    // end check if running in input mode 0 or 2 => perform simple track finding
  } else if (_inputMode == 1) {
    LCCollection* collection;
    try {
      collection = event->getCollection(_trackCollectionName);
    } catch (DataNotAvailableException& e) {
      streamlog_out ( WARNING2 ) << "No input track collection " << _trackCollectionName  << " found for event " << event->getEventNumber()
                                 << " in run " << event->getRunNumber() << endl;
      throw SkipEventException(this);
    }
    const int nTracksHere = collection->getNumberOfElements();

    streamlog_out ( MESSAGE1 ) << "Number of tracks available in track collection: " << nTracksHere << endl;

    // loop over all tracks
    for (int nTracksEvent = 0; nTracksEvent < nTracksHere && nTracksEvent < _maxTrackCandidates; nTracksEvent++) {

      Track *TrackHere = dynamic_cast<Track*> (collection->getElementAt(nTracksEvent));

      // hit list assigned to track

      std::vector<EVENT::TrackerHit*> TrackHitsHere = TrackHere->getTrackerHits();

      // check for a hit in every plane
      streamlog_out ( MESSAGE1 ) << "track " << nTracksEvent << " has " << TrackHitsHere.size() << " hits <F12>" << endl;


//    if (_nPlanes == (TrackHitsHere.size() / 2)) 
//      {

        // assume hits are ordered in z! start counting from 0
        int nPlaneHere = 0;

	// setup cellIdDecoder to decode the hit properties
	CellIDDecoder<TrackerHit>  hitCellDecoder(EUTELESCOPE::HITENCODING);

        // loop over all hits and fill arrays
        for (int nHits = 0; nHits < int(TrackHitsHere.size()); nHits++) {

          TrackerHit *HitHere = TrackHitsHere.at(nHits);

          // hit positions
          const double *PositionsHere = HitHere->getPosition();

          // check if this is a measured hit or a fitted hit, want measured hit
          streamlog_out( MESSAGE0 ) << "hit properties : " << ( hitCellDecoder(HitHere)["properties"] & kFittedHit ) << std::endl;

          if ( (hitCellDecoder(HitHere)["properties"] & kFittedHit) == 0 ){

            // fill hits to arrays
            _xPos[nTracksEvent][nPlaneHere] = PositionsHere[0] * 1000.;
            _yPos[nTracksEvent][nPlaneHere] = PositionsHere[1] * 1000.;
            _zPos[nTracksEvent][nPlaneHere] = PositionsHere[2] * 1000.;

            streamlog_out ( MESSAGE1 ) << "hit: " << nHits << " " 
                         << _xPos[nTracksEvent][nPlaneHere] << " " 
                         << _yPos[nTracksEvent][nPlaneHere] << " " 
                         << _zPos[nTracksEvent][nPlaneHere] << " type: " << HitHere->getType() << endl;


            nPlaneHere++;

          } // measured hits

        } // end loop over all hits and fill arrays

        _nTracks++;

//      } else {

//        streamlog_out ( MESSAGE1 ) << "Dropping track " << nTracksEvent << " because there is not a hit in every plane assigned to it." << endl;

//      }

    } // end loop over all tracks

  } else if (_inputMode == 3) {
    LCCollection* collection;
    try {
      collection = event->getCollection(_trackCollectionName);
    } catch (DataNotAvailableException& e) {
      streamlog_out ( WARNING2 ) << "No input track collection " << _trackCollectionName  << " found for event " << event->getEventNumber()
                                 << " in run " << event->getRunNumber() << endl;
      throw SkipEventException(this);
    }
    const int nTracksHere = collection->getNumberOfElements();
    
    // loop over all tracks
    for (int nTracksEvent = 0; nTracksEvent < nTracksHere && nTracksEvent < _maxTrackCandidates; nTracksEvent++) {

      Track *TrackHere = dynamic_cast<Track*> (collection->getElementAt(nTracksEvent));

      // hit list assigned to track
      std::vector<EVENT::TrackerHit*> TrackHitsHere = TrackHere->getTrackerHits();

      size_t number_of_planes = (TrackHitsHere.size() - _excludePlanes.size() )/ 2;

      // check for a hit in every telescope plane. this needs probably
      // some further investigations. perhaps it fails if some planes
      // were excluded in the track fitter. but it should work
      if ((_nPlanes  - _excludePlanes.size())== number_of_planes)
        {
          for(size_t i =0;i < _hitCollectionName.size();i++)
          // check for a hit in every telescope plane
          {
              LCCollection* collection;
              try {
                collection = event->getCollection(_hitCollectionName[i]);
              } catch (DataNotAvailableException& e) {
                streamlog_out ( WARNING2 ) << "No input collection " << _hitCollectionName[i] << " found for event " << event->getEventNumber()
                                           << " in run " << event->getRunNumber() << endl;
                throw SkipEventException(this);
              }
              for ( int iHit = 0; iHit < collection->getNumberOfElements(); iHit++ )
                {
                  TrackerHitImpl *hit = static_cast<TrackerHitImpl*> ( collection->getElementAt(iHit) );

                  std::vector<EUTelMille::HitsInPlane> hitsplane;
<<<<<<< HEAD
/*
                  if ( 
                    hit->getType() == kEUTelDFFClusterImpl 
                    ||
                    hit->getType() == kEUTelFFClusterImpl 
                    ||
                    hit->getType() == kEUTelSparseClusterImpl 
                    ) 
                  {
                      if(cluster->getTotalCharge() <= getMimosa26ClusterChargeMin() )
                      {
                          delete cluster; 
                          continue;
                      }
                  }

*/
                  hitsplane.push_back(
=======
                  
		  hitsplane.push_back(
>>>>>>> decbe7ae
                          EUTelMille::HitsInPlane(
                              1000. * hit->getPosition()[0],
                              1000. * hit->getPosition()[1],
                              1000. * hit->getPosition()[2]
                              )
                          );
 
                  double measuredz = hit->getPosition()[2];
                  streamlog_out( MESSAGE1 ) << " hitsplane : " << hitsplane.size() << " z : " << measuredz << std::endl;

		  // setup cellIdDecoder to decode the hit properties
		  CellIDDecoder<TrackerHit>  hitCellDecoder(EUTELESCOPE::HITENCODING);

                  for (int nHits = 0; nHits < int(TrackHitsHere.size()); nHits++)  // end loop over all hits and fill arrays
                  {
                      TrackerHit *HitHere = TrackHitsHere.at(nHits);

                      // hit positions
                      const double *PositionsHere = HitHere->getPosition();
 

                      //the tracker hit will be excluded if the
                      //distance to the hit from the hit collection
                      //is larger than 5 mm. this requirement should reject
                      //reconstructed hits in the DUT in order to
                      //avoid double counting.

//                      if( std::abs( measuredz - PositionsHere[2] ) > 5.0 /* mm */)
                        {
			  // test if this is a fitted hit
                          streamlog_out( MESSAGE0 ) << "fit hit properties : " << ( hitCellDecoder(HitHere)["properties"] & kFittedHit ) << std::endl;

                          if ( (hitCellDecoder(HitHere)["properties"] & kFittedHit) > 0 )
                            {
                              hitsplane.push_back(
                                      EUTelMille::HitsInPlane(
                                          PositionsHere[0] * 1000.,
                                          PositionsHere[1] * 1000.,
                                          PositionsHere[2] * 1000.
                                          )
                                      );
                            } //fitted hit
                        }
                    }
                  //sort the array such that the hits are ordered
                  //in z assuming that z is constant over all
                  //events for each plane
                  std::sort(hitsplane.begin(), hitsplane.end());
                          
          
                  //now the array is filled into the track
                  //candidates array
                  for(size_t i = 0; i < _nPlanes; i++)
                    {
                      _xPos[_nTracks][i] = hitsplane[i].measuredX;
                      _yPos[_nTracks][i] = hitsplane[i].measuredY;
                      _zPos[_nTracks][i] = hitsplane[i].measuredZ;
                    }
                  _nTracks++; //and we found an additional track candidate.
                }
            }
          //end of the loop
        } else {

        streamlog_out ( MESSAGE1 ) << "Dropping track " << nTracksEvent << " because there is not a hit in every plane assigned to it." << endl;
      }

    } // end loop over all tracks

  }

  streamlog_out ( MESSAGE1 ) << "Number of hits in the individual planes: ";
  for(size_t i = 0; i < _allHitsArray.size(); i++)
    streamlog_out ( MESSAGE1 ) << _allHitsArray[i].size() << " ";
  streamlog_out ( MESSAGE1 ) << endl;

  streamlog_out ( MESSAGE1 ) << "Number of track candidates found: " << _iEvt << ": " << _nTracks << endl;

  // Perform fit for all found track candidates
  // ------------------------------------------

  // only one track or no single track event
//  if (_nTracks == 1 || _onlySingleTrackEvents == 0) 
  {

    DoubleVec lambda;
    lambda.reserve(_nPlanes);
    bool validminuittrack = false;

    double Chiquare[2] = {0,0};
    double angle[2] = {0,0};

    // loop over all track candidates
    for (int track = 0; track < _nTracks; track++) {

      _xPosHere = new double[_nPlanes];
      _yPosHere = new double[_nPlanes];
      _zPosHere = new double[_nPlanes];

      for (unsigned int help = 0; help < _nPlanes; help++) {
        _xPosHere[help] = _xPos[track][help];
        _yPosHere[help] = _yPos[track][help];
        _zPosHere[help] = _zPos[track][help];
      }

      Chiquare[0] = 0.0;
      Chiquare[1] = 0.0;

      streamlog_out ( MESSAGE1 ) << "Adding track using the following coordinates: ";

      // loop over all planes
      for (unsigned int help = 0; help < _nPlanes; help++) 
      {
        int excluded = 0;

        // check if actual plane is excluded
        if (_nExcludePlanes > 0) {
          for (int helphelp = 0; helphelp < _nExcludePlanes; helphelp++) {
            if (help == _excludePlanes[helphelp]) {
              excluded = 1;
            }
          }
        }

        if (excluded == 0) {
          streamlog_out ( MESSAGE1 ) << 
                std::endl << " not Excluded @ " << help  << "["<<_nPlanes << "] " <<_xPosHere[help] << " " << _yPosHere[help] << " " << _zPosHere[help] ;
        }
        streamlog_out ( MESSAGE1 ) << std::endl;

      } // end loop over all planes

      streamlog_out ( MESSAGE1 ) << endl;
      
      if(_alignMode == 3)
        {
          //use minuit to find tracks
          size_t mean_n = 0  ;
          double mean_x = 0.0;
          double mean_y = 0.0;
          double mean_z = 0.0;
          int index_hitsarray=0;
          int index_firsthit=0;
          double x0 = -1.;
          double y0 = -1.;
          //double z0 = -1.;
          for (unsigned int help = 0; help < _nPlanes; help++) 
          {
            bool excluded = false;
            // check if actual plane is excluded
            if (_nExcludePlanes > 0) 
            {
              for (int helphelp = 0; helphelp < _nExcludePlanes; helphelp++) 
              {
                if (help == _excludePlanes[helphelp]) 
                {
                  excluded = true;
                }
              }
            }
            const double x = _xPos[track][help];
            const double y = _yPos[track][help];
            const double z = _zPos[track][help];
            if( abs(x)>1e-06 && abs(y)>1e-06 && abs(z)>1e-06 && index_firsthit == 0 )
            {
              index_firsthit = help; 
              x0 = _xPos[track][help];
              y0 = _yPos[track][help];
              //z0 = _zPos[track][help];
            }
            const double xresid = x0 - x;
            const double yresid = y0 - y;
            streamlog_out ( MESSAGE1 ) << " x0 = " << x0 << " x= " << x << " ;; y0 = " << y0 << " y = " << y << std::endl;

            if ( xresid < _residualsXMin[help] || xresid > _residualsXMax[help]) 
              {
                continue;
              }
            if ( yresid < _residualsYMin[help] || yresid > _residualsYMax[help]) 
              {
                continue;
              }
 
            if(!excluded)
              {
                double sigmax  = _resolutionX[help];
                double sigmay  = _resolutionY[help];
                double sigmaz  = _resolutionZ[help];
                  
                if( abs(x)>1e-06 && abs(y)>1e-06 && abs(z)>1e-06 )
                {
                  mean_z += z;
                  mean_x += x;
                  mean_y += y;
                  mean_n++;  
                } 

                if( abs(x)<1e-06 && abs(y)<1e-06 && abs(z)<1e-06 )
                {
                  sigmax = 1000000.;
                  sigmay = 1000000.;
                  sigmaz = 1000000.;
                }

                hitsarray[index_hitsarray] = (hit(
                                                  x, y, z,
                                                  sigmax, sigmay, sigmaz,
                                                  help
                                                  ));
                
                index_hitsarray++;
              }
          }
          mean_z = mean_z / static_cast< double >(mean_n);
          mean_x = mean_x / static_cast< double >(mean_n);
          mean_y = mean_y / static_cast< double >(mean_n);
	  
          int diff_mean = _nPlanes - mean_n;
          streamlog_out( MESSAGE0 ) << " diff_mean: " << diff_mean << " _nPlanes = " << _nPlanes << " mean_n = " << mean_n << std::endl;

          if( diff_mean > getAllowedMissingHits() ) 
          {
             continue;
          }

          static bool firstminuitcall = true;
          
          if(firstminuitcall)
          {
              gSystem->Load("libMinuit");//is this really needed?
              firstminuitcall = false;
          }          
          TMinuit *gMinuit = new TMinuit(4);  //initialize TMinuit with a maximum of 4 params
          
          //  set print level (-1 = quiet, 0 = normal, 1 = verbose)
          gMinuit->SetPrintLevel(-1);
  
          gMinuit->SetFCN(fcn_wrapper);
          
          double arglist[10];
          int ierflg = 0;

   
          // minimization strategy (1 = standard, 2 = slower)
          arglist[0] = 2;
          gMinuit->mnexcm("SET STR",arglist,2,ierflg);
          
          // set error definition (1 = for chi square)
          arglist[0] = 1;
          gMinuit->mnexcm("SET ERR",arglist,1,ierflg);
          
          //analytic track fit to guess the starting parameters
          double sxx = 0.0;
          double syy = 0.0;
          double szz = 0.0;
            
          double szx = 0.0;
          double szy = 0.0;
            
          for(size_t i = 0; i< number_of_datapoints; i++)
          {
            const double x = hitsarray[i].x;
            const double y = hitsarray[i].y;
            const double z = hitsarray[i].z;
            if( abs(x)>1e-06 && abs(y)>1e-06 && abs(z)>1e-06 )
            {
              sxx += pow(x-mean_x,2);
              syy += pow(y-mean_y,2);
              szz += pow(z-mean_z,2);
            
              szx += (x-mean_x)*(z-mean_z);
              szy += (y-mean_y)*(z-mean_z);
            }
          }
          double linfit_x_a1 = szx/szz; //slope
          double linfit_y_a1 = szy/szz; //slope
            
          double linfit_x_a0 = mean_x - linfit_x_a1 * mean_z; //offset
          double linfit_y_a0 = mean_y - linfit_y_a1 * mean_z; //offset
            
          double del= -1.0*atan(linfit_y_a1);//guess of delta
          double ps = atan(linfit_x_a1/sqrt(1.0+linfit_y_a1*linfit_y_a1));//guess
                                                                          //of psi
            
          //  Set starting values and step sizes for parameters
          Double_t vstart[4] = {linfit_x_a0, linfit_y_a0, del, ps};
          //duble vstart[4] = {0.0, 0.0, 0.0, 0.0};
          double step[4] = {0.01, 0.01, 0.01, 0.01};
            
          gMinuit->mnparm(0, "b0", vstart[0], step[0], 0,0,ierflg);
          gMinuit->mnparm(1, "b1", vstart[1], step[1], 0,0,ierflg);
          gMinuit->mnparm(2, "delta", vstart[2], step[2], -1.0*TMath::Pi(), 1.0*TMath::Pi(),ierflg);
          gMinuit->mnparm(3, "psi", vstart[3], step[3], -1.0*TMath::Pi(), 1.0*TMath::Pi(),ierflg);
            

          //  Now ready for minimization step
          arglist[0] = 2000;
          arglist[1] = 0.01;
          gMinuit->mnexcm("MIGRAD", arglist ,1,ierflg);
           
          bool ok = true;
            
          if(ierflg != 0)
          {
            ok = false;            
          }
                    
          //   get results from migrad
          double b0 = 0.0;
          double b1 = 0.0;
          double delta = 0.0;
          double psi = 0.0;
          double b0_error = 0.0;
          double b1_error = 0.0;
          double delta_error = 0.0;
          double psi_error = 0.0;
          
          gMinuit->GetParameter(0,b0,b0_error);
          gMinuit->GetParameter(1,b1,b1_error);
          gMinuit->GetParameter(2,delta,delta_error);
          gMinuit->GetParameter(3,psi,psi_error);
          
          double c0 = 1.0;
          double c1 = 1.0;
          double c2 = 1.0;
          if(ok)
            {
              c0 = TMath::Sin(psi);
              c1 = -1.0*TMath::Cos(psi) * TMath::Sin(delta);
              c2 = TMath::Cos(delta) * TMath::Cos(psi);
	      //cout << " b0: " << b0 << ", b1: " << b1 << ", c2: " << c2 << endl;
              validminuittrack = true;
              
              for (unsigned int help =0; help < _nPlanes; help++)
                {
                  const double x = _xPos[track][help];
                  const double y = _yPos[track][help];
                  const double z = _zPos[track][help];
                 
                  //calculate the lambda parameter
                  const double la = -1.0*b0*c0-b1*c1+c0*x+c1*y+sqrt(1-c0*c0-c1*c1)*z;
                  lambda.push_back(la);

		  if (_referenceHitVec == 0){                  
                  //determine the residuals without reference vector
                  _waferResidX[help] = b0 + la*c0 - x;
                  _waferResidY[help] = b1 + la*c1 - y;
                  _waferResidZ[help] = la*sqrt(1.0 - c0*c0 - c1*c1) - z;

		  } else {
		    // use reference vector
		    TVector3 vpoint(b0,b1,0.);
		    TVector3 vvector(c0,c1,c2);
		    TVector3 point=Line2Plane(help, vpoint,vvector);

		    //determine the residuals
		    if( abs(x)>1e-06 && abs(y)>1e-06 && abs(z)>1e-06 )
		      {
			_waferResidX[help] = point[0] - x;
			_waferResidY[help] = point[1] - y;
			_waferResidZ[help] = point[2] - z;
			// TODO: THIS LOOKS LIKE A BUG!!
			//cout << "point[2] = " << point[2] << ", z = " << z << endl;
			//cout << "z residual w/ ref vec: " << _waferResidZ[help] << ", w/o ref vec: " << la*sqrt(1.0 - c0*c0 - c1*c1) - z << endl;
		      }else{
		      _waferResidX[help] = 0.;
		      _waferResidY[help] = 0.;
		      _waferResidZ[help] = 0.;
		    }
		  }
                }
            }
          delete gMinuit;
        }
      else
        {
          // Calculate residuals
          FitTrack(_nPlanes,
                   _xPosHere,
                   _yPosHere,
                   _zPosHere,
                   _telescopeResolX,
                   _telescopeResolY,
                   Chiquare,
                   _waferResidX,
                   _waferResidY,
                   angle);
        }
      streamlog_out ( MESSAGE1 ) << "Residuals X: ";

      for (unsigned int help = 0; help < _nPlanes; help++) {
        streamlog_out ( MESSAGE1 ) << _waferResidX[help] << " ";
      }

      streamlog_out ( MESSAGE1 ) << endl;

      streamlog_out ( MESSAGE1 ) << "Residuals Y: ";

      for (unsigned int help = 0; help < _nPlanes; help++) {
        streamlog_out ( MESSAGE1 ) << _waferResidY[help] << " ";
      }

      streamlog_out ( MESSAGE1 ) << endl;

      streamlog_out ( MESSAGE1 ) << "Residuals Z: ";

      for (unsigned int help = 0; help < _nPlanes; help++) {
        streamlog_out ( MESSAGE1 ) << _waferResidZ[help] << " ";
      }

      streamlog_out ( MESSAGE1 ) << endl;


      int residualsXOkay = 1;
      int residualsYOkay = 1;

      // check if residal cuts are used
      if (_useResidualCuts != 0) 
      {

        // loop over all sensors
        for (unsigned int help = 0; help < _nPlanes; help++) 
        {
          int excluded = 0; //0 not excluded, 1 excluded
          if (_nExcludePlanes > 0) 
          {
            for (int helphelp = 0; helphelp < _nExcludePlanes; helphelp++) 
            {
              if (help == _excludePlanes[helphelp]) 
              {
                excluded = 1;
              }
            }
          }
          if(excluded == 0)
          {
              if (_waferResidX[help] < _residualsXMin[help] || _waferResidX[help] > _residualsXMax[help]) 
              {
                residualsXOkay = 0;
              }
              if (_waferResidY[help] < _residualsYMin[help] || _waferResidY[help] > _residualsYMax[help]) 
              {
                residualsYOkay = 0;
              }
          }

        } // end loop over all sensors

      } // end check if residual cuts are used

      if (_useResidualCuts != 0 && (residualsXOkay == 0 || residualsYOkay == 0)) {
        streamlog_out ( MESSAGE1 ) << "Track did not pass the residual cuts." << endl;
      }

      // apply track cuts (at the moment only residuals)
      if (_useResidualCuts == 0 || (residualsXOkay == 1 && residualsYOkay == 1)) {

        // Add track to Millepede
        // ---------------------------

        // Easy case: consider only shifts
        if (_alignMode == 2) {

          const int nLC = 4; // number of local parameters
          const int nGL = (_nPlanes - _nExcludePlanes) * 2; // number of global parameters

          float sigma = _telescopeResolution;

          float *derLC = new float[nLC]; // array of derivatives for local parameters
          float *derGL = new float[nGL]; // array of derivatives for global parameters

          int *label = new int[nGL]; // array of labels

          float residual;

          // create labels
          for (int help = 0; help < nGL; help++) {
            label[help] = help + 1;
          }

          for (int help = 0; help < nGL; help++) {
            derGL[help] = 0;
          }

          for (int help = 0; help < nLC; help++) {
            derLC[help] = 0;
          }

          int nExcluded = 0;

          // loop over all planes
          for (unsigned int help = 0; help < _nPlanes; help++) {

            int excluded = 0;

            // check if actual plane is excluded
            if (_nExcludePlanes > 0) {
              for (int helphelp = 0; helphelp < _nExcludePlanes; helphelp++) {
                if (help == _excludePlanes[helphelp]) {
                  excluded = 1;
                  nExcluded++;
                }
              }
            }

            // if plane is not excluded
            if (excluded == 0) {

              int helphelp = help - nExcluded; // index of plane after
                                               // excluded planes have
                                               // been removed

              derGL[((helphelp * 2) + 0)] = -1;
              derLC[0] = 1;
              derLC[2] = _zPosHere[help];
              residual = _waferResidX[help];
              sigma    = _resolutionX[help];
              _mille->mille(nLC,derLC,nGL,derGL,label,residual,sigma);

              derGL[((helphelp * 2) + 0)] = 0;
              derLC[0] = 0;
              derLC[2] = 0;

              derGL[((helphelp * 2) + 1)] = -1;
              derLC[1] = 1;
              derLC[3] = _zPosHere[help];
              residual = _waferResidY[help];
              sigma    = _resolutionY[help];
              _mille->mille(nLC,derLC,nGL,derGL,label,residual,sigma);

              derGL[((helphelp * 2) + 1)] = 0;
              derLC[1] = 0;
              derLC[3] = 0;

              _nMilleDataPoints++;

            } // end if plane is not excluded

          } // end loop over all planes

          // clean up

          delete [] derLC;
          delete [] derGL;
          delete [] label;

          // Slightly more complicated: add rotation around the z axis
        } else if (_alignMode == 1) {

          const int nLC = 4; // number of local parameters
          const int nGL = _nPlanes * 3; // number of global parameters

          float sigma = _telescopeResolution;

          float *derLC = new float[nLC]; // array of derivatives for local parameters
          float *derGL = new float[nGL]; // array of derivatives for global parameters

          int *label = new int[nGL]; // array of labels

          float residual;

          // create labels
          for (int help = 0; help < nGL; help++) {
            label[help] = help + 1;
          }

          for (int help = 0; help < nGL; help++) {
            derGL[help] = 0;
          }

          for (int help = 0; help < nLC; help++) {
            derLC[help] = 0;
          }

          int nExcluded = 0;

          // loop over all planes
          for (unsigned int help = 0; help < _nPlanes; help++) {

            int excluded = 0;

            // check if actual plane is excluded
            if (_nExcludePlanes > 0) {
              for (int helphelp = 0; helphelp < _nExcludePlanes; helphelp++) {
                if (help == _excludePlanes[helphelp]) {
                  excluded = 1;
                  nExcluded++;
                }
              }
            }

            // if plane is not excluded
            if (excluded == 0) {

              int helphelp = help - nExcluded; // index of plane after
                                               // excluded planes have
                                               // been removed

              derGL[((helphelp * 3) + 0)] = -1;
              derGL[((helphelp * 3) + 2)] = _yPosHere[help];
              derLC[0] = 1;
              derLC[2] = _zPosHere[help];
              residual = _waferResidX[help];
              sigma    = _resolutionX[help];
              _mille->mille(nLC,derLC,nGL,derGL,label,residual,sigma);

              derGL[((helphelp * 3) + 0)] = 0;
              derGL[((helphelp * 3) + 2)] = 0;
              derLC[0] = 0;
              derLC[2] = 0;

              derGL[((helphelp * 3) + 1)] = -1;
              derGL[((helphelp * 3) + 2)] = -1 * _xPosHere[help];
              derLC[1] = 1;
              derLC[3] = _zPosHere[help];
              residual = _waferResidY[help];
              sigma    = _resolutionY[help];
              _mille->mille(nLC,derLC,nGL,derGL,label,residual,sigma);

              derGL[((helphelp * 3) + 1)] = 0;
              derGL[((helphelp * 3) + 2)] = 0;
              derLC[1] = 0;
              derLC[3] = 0;

              _nMilleDataPoints++;

            } // end if plane is not excluded

          } // end loop over all planes

          // clean up

          delete [] derLC;
          delete [] derGL;
          delete [] label;

        } else if (_alignMode == 3) {
          if(validminuittrack)
            {
              const int nLC = 4; // number of local parameters
              const int nGL = _nPlanes * 6; // number of global parameters

              float *derLC = new float[nLC]; // array of derivatives for local parameters
              float *derGL = new float[nGL]; // array of derivatives for global parameters

              int *label = new int[nGL]; // array of labels

              float residual;

              // create labels
              for (int help = 0; help < nGL; help++) 
              {
                label[help] = help + 1;
              }

              for (int help = 0; help < nGL; help++) 
              {
                derGL[help] = 0;
              }

              for (int help = 0; help < nLC; help++) 
              {
                derLC[help] = 0;
              }

              int nExcluded = 0;

              // loop over all planes
             
              for (unsigned int help = 0; help < _nPlanes; help++) 
              {

                int excluded = 0;

                double sigmax = _resolutionX[help];
                double sigmay = _resolutionY[help];
                double sigmaz = _resolutionZ[help];

                if( 
                    abs(_xPosHere[help]) < 1e-06 &&
                    abs(_yPosHere[help]) < 1e-06 &&
                    abs(_zPosHere[help]) < 1e-06   
                   )
                {
                   sigmax *= 1000000.;
                   sigmay *= 1000000.;
                   sigmaz *= 1000000.;
                   continue;
                }

                if (excluded == 0) {
                  //     cout << "--" << endl;
                  int helphelp = help - nExcluded; // index of plane after
                  // excluded planes have
                  // been removed

                  //local parameters: b0, b1, c0, c1
//                  const double la = lambda[help];

//                  double z_sensor = _siPlanesLayerLayout -> getSensitivePositionZ(help) + 0.5 * _siPlanesLayerLayout->getSensitiveThickness( help );
//                  z_sensor *= 1000;		// in microns
						// reset all derivatives to zero!
		  for (int i = 0; i < nGL; i++ ) 
                  {
		    derGL[i] = 0.000;
		  }

		  for (int i = 0; i < nLC; i++ ) 
                  {
		    derLC[i] = 0.000;
		  }

                  double x_sensor = 0.;
                  double y_sensor = 0.;
                  double z_sensor = 0.;

		  if (_referenceHitVec != 0){
		    for(int ii = 0 ; ii <  _referenceHitVec->getNumberOfElements(); ii++)
		      {
			EUTelReferenceHit* refhit = static_cast< EUTelReferenceHit*> ( _referenceHitVec->getElementAt(ii) ) ;
			if( _sensorIDVec[help] == refhit->getSensorID() )
			  {
			    x_sensor =  refhit->getXOffset();
			    y_sensor =  refhit->getYOffset();
			    z_sensor =  refhit->getZOffset();
			  } 
		      }
		  }
                  x_sensor *= 1000.;
                  y_sensor *= 1000.;
                  z_sensor *= 1000.;




// track model : fit-reco => 
//   (a_X*x+b_X, a_Y*y+b_Y)  :   /  1   -g    b \   / x          \   :: shouldn't it be x-xcenter-of-the-sensor ??
//                           : - |  g    1   -a |   | y          |   ::  and y-ycenter-of-the-sensor ??   
//                           :   \ -b    a    1 /   \ z-z_sensor /   ::  == z-zcenter-of-the-sensor  ?? (already)
// make angles sings consistent with X->Y->Z->X rotations.
// correct likewise all matrices in ApplyAlignment processor
// Igor Rubinsky 09-10-2011
//
                  // shift in X
                  derGL[((helphelp * 6) + 0)] = -1.0;                                 // dx
                  derGL[((helphelp * 6) + 1)] =  0.0;                                 // dy
                  derGL[((helphelp * 6) + 2)] =  0.0;                                 // dz
                  // rotation in ZY ( alignment->getAlpfa() )
                  derGL[((helphelp * 6) + 3)] =      0.0;                             // alfa  - ZY :: Y->Z
                  derGL[((helphelp * 6) + 4)] = -1.0*(_zPosHere[help] - z_sensor);    // beta  - ZX :: Z->X
                  derGL[((helphelp * 6) + 5)] =  1.0*(_yPosHere[help] - y_sensor);                 // gamma - XY :: X->Y

                  derLC[0] = 1.0;
                  derLC[1] = 0.0;
                  derLC[2] = _zPosHere[help] + _waferResidZ[help];
                  derLC[3] = 0.0;
            
                  residual = _waferResidX[help];
                 
                  _mille->mille(nLC,derLC,nGL,derGL,label,residual,sigmax);

             
                  // shift in Y
                  derGL[((helphelp * 6) + 0)] =  0.0;
                  derGL[((helphelp * 6) + 1)] = -1.0; 
                  derGL[((helphelp * 6) + 2)] =  0.0;
                  // rotation in ZX
                  derGL[((helphelp * 6) + 3)] =  1.0*(_zPosHere[help] - z_sensor); 
                  derGL[((helphelp * 6) + 4)] =      0.0            ; 
                  derGL[((helphelp * 6) + 5)] = -1.0*(_xPosHere[help] - x_sensor);

                  derLC[0] = 0.0;
                  derLC[1] = 1.0;
                  derLC[2] = 0.0;
                  derLC[3] = _zPosHere[help] + _waferResidZ[help];
            
                  residual = _waferResidY[help];
                  
                  _mille->mille(nLC,derLC,nGL,derGL,label,residual,sigmay);
              
              
                  // shift in Z
                  derGL[((helphelp * 6) + 0)] =  0.0;
                  derGL[((helphelp * 6) + 1)] =  0.0;
                  derGL[((helphelp * 6) + 2)] = -1.0; 
                  // rotation in XY
                  derGL[((helphelp * 6) + 3)] = -1.0*(_yPosHere[help]-y_sensor); 
                  derGL[((helphelp * 6) + 4)] =  1.0*(_xPosHere[help]-x_sensor);
                  derGL[((helphelp * 6) + 5)] =  0.0;

                  derLC[0] = 0.0;
                  derLC[1] = 0.0;
                  derLC[2] = _xPosHere[help] + _waferResidX[help];
                  derLC[3] = _yPosHere[help] + _waferResidY[help];
            
                  residual = _waferResidZ[help];
                 
                  _mille->mille(nLC,derLC,nGL,derGL,label,residual,sigmaz);
                  _nMilleDataPoints++;

                } // end if plane is not excluded

              } // end loop over all planes

              // clean up


              delete [] derLC;
              delete [] derGL;
              delete [] label;

            }
        } else {

          streamlog_out ( ERROR2 ) << _alignMode << " is not a valid mode. Please choose 1,2 or 3." << endl;

        }

        _nGoodTracks++;

        // end local fit
        _mille->end();

        _nMilleTracks++;

        // Fill histograms for individual tracks
        // -------------------------------------

#if defined(USE_AIDA) || defined(MARLIN_USE_AIDA)

        string tempHistoName;

        if ( _histogramSwitch ) {
          if ( AIDA::IHistogram1D* chi2x_histo = dynamic_cast<AIDA::IHistogram1D*>(_aidaHistoMap[_chi2XLocalname]) )
            chi2x_histo->fill(Chiquare[0]);
          else {
            streamlog_out ( ERROR2 ) << "Not able to retrieve histogram pointer for " << _chi2XLocalname << endl;
            streamlog_out ( ERROR2 ) << "Disabling histogramming from now on" << endl;
            _histogramSwitch = false;
          }
        }

        if ( _histogramSwitch ) {
          if ( AIDA::IHistogram1D* chi2y_histo = dynamic_cast<AIDA::IHistogram1D*>(_aidaHistoMap[_chi2YLocalname]) )
            chi2y_histo->fill(Chiquare[1]);
          else {
            streamlog_out ( ERROR2 ) << "Not able to retrieve histogram pointer for " << _chi2YLocalname << endl;
            streamlog_out ( ERROR2 ) << "Disabling histogramming from now on" << endl;
            _histogramSwitch = false;
          }
        }


        // loop over all detector planes
        for(unsigned int iDetector = 0; iDetector < _nPlanes; iDetector++ ) {

          int sensorID = _orderedSensorID.at( iDetector );

          if ( 
              abs(_waferResidX[iDetector]) < 1e-06 &&  
              abs(_waferResidY[iDetector]) < 1e-06 &&  
              abs(_waferResidZ[iDetector]) < 1e-06 
             )   continue;


          if ( _histogramSwitch ) {
            tempHistoName = _residualXLocalname + "_d" + to_string( sensorID );
            if ( AIDA::IHistogram1D* residx_histo = dynamic_cast<AIDA::IHistogram1D*>(_aidaHistoMap[tempHistoName.c_str()]) )
            {
                residx_histo->fill(_waferResidX[iDetector]);

                tempHistoName = _residualXvsYLocalname + "_d" + to_string( sensorID );
                AIDA::IProfile1D* residxvsY_histo = dynamic_cast<AIDA::IProfile1D*>(_aidaHistoMapProf1D[tempHistoName.c_str()]) ;
                residxvsY_histo->fill(_yPosHere[iDetector], _waferResidX[iDetector]);
 
                tempHistoName = _residualXvsXLocalname + "_d" + to_string( sensorID );
                AIDA::IProfile1D* residxvsX_histo = dynamic_cast<AIDA::IProfile1D*>(_aidaHistoMapProf1D[tempHistoName.c_str()]) ;
                residxvsX_histo->fill(_xPosHere[iDetector], _waferResidX[iDetector]);
            }
            else
            {
              streamlog_out ( ERROR2 ) << "Not able to retrieve histogram pointer for " << _residualXLocalname << endl;
              streamlog_out ( ERROR2 ) << "Disabling histogramming from now on" << endl;
              _histogramSwitch = false;
            }
          }

          if ( _histogramSwitch ) {
            tempHistoName = _residualYLocalname + "_d" + to_string( sensorID );
            if ( AIDA::IHistogram1D* residy_histo = dynamic_cast<AIDA::IHistogram1D*>(_aidaHistoMap[tempHistoName.c_str()]) )
            {
              residy_histo->fill(_waferResidY[iDetector]);

              tempHistoName = _residualYvsYLocalname + "_d" + to_string( sensorID );
              AIDA::IProfile1D* residyvsY_histo = dynamic_cast<AIDA::IProfile1D*>(_aidaHistoMapProf1D[tempHistoName.c_str()]) ;
              residyvsY_histo->fill(_yPosHere[iDetector], _waferResidY[iDetector]);
 
              tempHistoName = _residualYvsXLocalname + "_d" + to_string( sensorID );
              AIDA::IProfile1D* residyvsX_histo = dynamic_cast<AIDA::IProfile1D*>(_aidaHistoMapProf1D[tempHistoName.c_str()]) ;
              residyvsX_histo->fill(_xPosHere[iDetector], _waferResidY[iDetector]);
            }
            else
            {
              streamlog_out ( ERROR2 ) << "Not able to retrieve histogram pointer for " << _residualYLocalname << endl;
              streamlog_out ( ERROR2 ) << "Disabling histogramming from now on" << endl;
              _histogramSwitch = false;
            }
          }
          if ( _histogramSwitch ) {
            tempHistoName = _residualZLocalname + "_d" + to_string( sensorID );
            if ( AIDA::IHistogram1D* residz_histo = dynamic_cast<AIDA::IHistogram1D*>(_aidaHistoMap[tempHistoName.c_str()]) )
            {
              residz_histo->fill(_waferResidZ[iDetector]);

              tempHistoName = _residualZvsYLocalname + "_d" + to_string( sensorID );
              AIDA::IProfile1D* residzvsY_histo = dynamic_cast<AIDA::IProfile1D*>(_aidaHistoMapProf1D[tempHistoName.c_str()]) ;
              residzvsY_histo->fill(_yPosHere[iDetector], _waferResidZ[iDetector]);
 
              tempHistoName = _residualZvsXLocalname + "_d" + to_string( sensorID );
              AIDA::IProfile1D* residzvsX_histo = dynamic_cast<AIDA::IProfile1D*>(_aidaHistoMapProf1D[tempHistoName.c_str()]) ;
              residzvsX_histo->fill(_xPosHere[iDetector], _waferResidZ[iDetector]);
             }
            else 
            {
              streamlog_out ( ERROR2 ) << "Not able to retrieve histogram pointer for " << _residualZLocalname << endl;
              streamlog_out ( ERROR2 ) << "Disabling histogramming from now on" << endl;
              _histogramSwitch = false;
            }
          }
        } // end loop over all detector planes


#endif

      } // end if apply track cuts

      // clean up
      delete [] _zPosHere;
      delete [] _yPosHere;
      delete [] _xPosHere;

    } // end loop over all track candidates

  } // end if only one track or no single track event

  streamlog_out ( MESSAGE1 ) << "Finished fitting tracks in event " << _iEvt << endl;

#if defined(USE_AIDA) || defined(MARLIN_USE_AIDA)

  string tempHistoName;

  if ( _histogramSwitch ) {
    {
      stringstream ss;
      ss << _numberTracksLocalname << endl;
    }
    if ( AIDA::IHistogram1D* number_histo = dynamic_cast<AIDA::IHistogram1D*>(_aidaHistoMap[_numberTracksLocalname]) )
      number_histo->fill(_nGoodTracks);
    else {
      streamlog_out ( ERROR2 ) << "Not able to retrieve histogram pointer for " << _numberTracksLocalname << endl;
      streamlog_out ( ERROR2 ) << "Disabling histogramming from now on" << endl;
      _histogramSwitch = false;
    }
  }

#endif

  // count events
  ++_iEvt;
  if ( isFirstEvent() ) _isFirstEvent = false;

}

TVector3 EUTelMille::Line2Plane(int iplane, const TVector3& lpoint, const TVector3& lvector ) 
{

  if( _referenceHitVec == 0)
  {
    streamlog_out(MESSAGE2) << "_referenceHitVec is empty" << endl;
    return TVector3(0.,0.,0.);
  }

        EUTelReferenceHit* refhit = static_cast< EUTelReferenceHit*> ( _referenceHitVec->getElementAt(iplane) ) ;
        
        TVector3 hitInPlane( refhit->getXOffset()*1000., refhit->getYOffset()*1000., refhit->getZOffset()*1000.); // go back to mm
        TVector3 norm2Plane( refhit->getAlpha(), refhit->getBeta(), refhit->getGamma() );
        TVector3 point( 1.,1.,1. );
          
        double linecoord_numenator   = norm2Plane.Dot(hitInPlane-lpoint);
        double linecoord_denumenator = norm2Plane.Dot(lvector);

	//cout <<  "xoff: " << refhit->getXOffset()*1000. << ", yoff: " <<  refhit->getYOffset()*1000. << " zoff: " << refhit->getZOffset()*1000. << endl;

	//cout << " linecoord_numenator: " << linecoord_numenator << ", linecoord_denumenator: " << linecoord_denumenator << ", ratio: " << linecoord_numenator/linecoord_denumenator << endl;

        point = (linecoord_numenator/linecoord_denumenator)*lvector + lpoint;

  return point;
}


      
bool EUTelMille::hitContainsHotPixels( TrackerHitImpl   * hit) 
{
  bool skipHit = false;

  try
    {
      try{
	LCObjectVec clusterVector = hit->getRawHits();

	if ( hit->getType() == kEUTelSparseClusterImpl ) 
	  {
      
	    TrackerDataImpl * clusterFrame = dynamic_cast<TrackerDataImpl*> ( clusterVector[0] );
	    if (clusterFrame == 0){
	      // found invalid result from cast
	      throw UnknownDataTypeException("Invalid hit found in method hitContainsHotPixels()");
	    }
		
	    eutelescope::EUTelSparseClusterImpl< eutelescope::EUTelGenericSparsePixel > *cluster = new eutelescope::EUTelSparseClusterImpl< eutelescope::EUTelGenericSparsePixel >(clusterFrame);
	    int sensorID = cluster->getDetectorID();
 
	    for ( unsigned int iPixel = 0; iPixel < cluster->size(); iPixel++ ) 
              {
                EUTelGenericSparsePixel m26Pixel;
                cluster->getSparsePixelAt( iPixel, &m26Pixel);
                int pixelX, pixelY;
                pixelX = m26Pixel.getXCoord();
                pixelY = m26Pixel.getYCoord();

		{                       
		    char ix[100];
		    sprintf(ix, "%d,%d,%d", sensorID, pixelX, pixelY ); 
		    std::map<std::string, bool >::const_iterator z = _hotPixelMap.find(ix);
		    if(z!=_hotPixelMap.end() && _hotPixelMap[ix] == true  )
		      { 
			skipHit = true;
			streamlog_out(DEBUG3) << "Skipping hit as it was found in the hot pixel map." << endl;
			return true; // if TRUE  this hit will be skipped
		      }
		    else
		      { 
			skipHit = false; 	      
		      } 
		} 
	      }

	  } else if ( hit->getType() == kEUTelBrickedClusterImpl ) {

	  // fixed cluster implementation. Remember it
	  //  can come from
	  //  both RAW and ZS data
                   
	} else if ( hit->getType() == kEUTelDFFClusterImpl ) {
              
	  // fixed cluster implementation. Remember it can come from
	  // both RAW and ZS data
	} else if ( hit->getType() == kEUTelFFClusterImpl ) {
              
	  // fixed cluster implementation. Remember it can come from
	  // both RAW and ZS data
	} 
      }
      catch(lcio::Exception e){
	// catch specific exceptions
          streamlog_out ( ERROR5 ) << "Exception occured in hitContainsHotPixels(): " << e.what() << endl;
      }
    }
  catch(...)
    { 
      // if anything went wrong in the above return FALSE, meaning do not skip this hit
      return 0;
    }

  // if none of the above worked return FALSE, meaning do not skip this hit
  return 0;

}


void EUTelMille::end() {

  delete [] _telescopeResolY;
  delete [] _telescopeResolX;
  delete [] _telescopeResolZ;
  delete [] _yFitPos;
  delete [] _xFitPos;
  delete [] _waferResidY;
  delete [] _waferResidX;
  delete [] _waferResidZ;

  if(_alignMode == 3)
    {
      delete []  hitsarray;
    }

  // close the output file
  delete _mille;

  // if write the pede steering file
  if (_generatePedeSteerfile) {

    streamlog_out ( MESSAGE4 ) << endl << "Generating the steering file for the pede program..." << endl;

    string tempHistoName;
    double *meanX = new double[_nPlanes];
    double *meanY = new double[_nPlanes];
    double *meanZ = new double[_nPlanes];

    // loop over all detector planes
    for(unsigned int iDetector = 0; iDetector < _nPlanes; iDetector++ ) {

      int sensorID = _orderedSensorID.at( iDetector );

      if ( _histogramSwitch ) {
        tempHistoName =  _residualXLocalname + "_d" + to_string( sensorID );
        if ( AIDA::IHistogram1D* residx_histo = dynamic_cast<AIDA::IHistogram1D*>(_aidaHistoMap[tempHistoName.c_str()]) )
          meanX[iDetector] = residx_histo->mean();
        else {
          streamlog_out ( ERROR2 ) << "Not able to retrieve histogram pointer for " << _residualXLocalname << endl;
          streamlog_out ( ERROR2 ) << "Disabling histogramming from now on" << endl;
          _histogramSwitch = false;
        }
      }

      if ( _histogramSwitch ) {
        tempHistoName =  _residualYLocalname + "_d" + to_string( sensorID );
        if ( AIDA::IHistogram1D* residy_histo = dynamic_cast<AIDA::IHistogram1D*>(_aidaHistoMap[tempHistoName.c_str()]) )
          meanY[iDetector] = residy_histo->mean();
        else {
          streamlog_out ( ERROR2 ) << "Not able to retrieve histogram pointer for " << _residualYLocalname << endl;
          streamlog_out ( ERROR2 ) << "Disabling histogramming from now on" << endl;
          _histogramSwitch = false;
        }
      }

      if ( _histogramSwitch ) {
        tempHistoName =  _residualZLocalname + "_d" + to_string( sensorID );
        if ( AIDA::IHistogram1D* residz_histo = dynamic_cast<AIDA::IHistogram1D*>(_aidaHistoMap[tempHistoName.c_str()]) )
          meanZ[iDetector] = residz_histo->mean();
        else {
          streamlog_out ( ERROR2 ) << "Not able to retrieve histogram pointer for " << _residualZLocalname << endl;
          streamlog_out ( ERROR2 ) << "Disabling histogramming from now on" << endl;
          _histogramSwitch = false;
        } 
      }
    } // end loop over all detector planes

    ofstream steerFile;
    steerFile.open(_pedeSteerfileName.c_str());

    if (steerFile.is_open()) {

      // find first and last excluded plane
      unsigned int firstnotexcl = _nPlanes;
      unsigned int lastnotexcl = 0;

      // loop over all planes
      for (unsigned int help = 0; help < _nPlanes; help++) 
      {

        int excluded = 0;

        // loop over all excluded planes
        for (int helphelp = 0; helphelp < _nExcludePlanes; helphelp++) 
        {
          if (help == _excludePlanes[helphelp]) 
          {
//            excluded = 1;
          }
        } // end loop over all excluded planes

        if (excluded == 0 && firstnotexcl > help) 
        {
          firstnotexcl = help;
        }

        if (excluded == 0 && lastnotexcl < help) 
        {
          lastnotexcl = help;
        }
      } // end loop over all planes

      // calculate average
      double averageX = (meanX[firstnotexcl] + meanX[lastnotexcl]) / 2;
      double averageY = (meanY[firstnotexcl] + meanY[lastnotexcl]) / 2;
      double averageZ = (meanZ[firstnotexcl] + meanZ[lastnotexcl]) / 2;

      steerFile << "Cfiles" << endl;
      steerFile << _binaryFilename << endl;
      steerFile << endl;

      steerFile << "Parameter" << endl;

      int counter = 0;

      // loop over all planes
      for (unsigned int help = 0; help < _nPlanes; help++) {
 
        int excluded = 0; // flag for excluded planes

        // loop over all excluded planes
        for (int helphelp = 0; helphelp < _nExcludePlanes; helphelp++) {

          if (help == _excludePlanes[helphelp]) {
//            excluded = 1;
          }

        } // end loop over all excluded planes

        // if plane not excluded
        if (excluded == 0) {
          
          bool fixed = false;
          for(size_t i = 0;i< _FixedPlanes.size(); i++)
            {
              if(_FixedPlanes[i] == static_cast< int >(help))
                fixed = true;
            }
          
          if( fixed || (_FixedPlanes.empty() && (help == firstnotexcl || help == lastnotexcl) ) )
            {
              if (_alignMode == 1) {
                steerFile << (counter * 3 + 1) << " 0.0 -1.0" << endl;
                steerFile << (counter * 3 + 2) << " 0.0 -1.0" << endl;
                steerFile << (counter * 3 + 3) << " 0.0 -1.0" << endl;
              } else if (_alignMode == 2) {
                steerFile << (counter * 2 + 1) << " 0.0 -1.0" << endl;
                steerFile << (counter * 2 + 2) << " 0.0 -1.0" << endl;
              } else if (_alignMode == 3) {
                steerFile << (counter * 6 + 1) << " 0.0 -1.0" << endl;
                steerFile << (counter * 6 + 2) << " 0.0 -1.0" << endl;
                steerFile << (counter * 6 + 3) << " 0.0 -1.0" << endl;
                steerFile << (counter * 6 + 4) << " 0.0 -1.0" << endl;
                steerFile << (counter * 6 + 5) << " 0.0 -1.0" << endl;
                steerFile << (counter * 6 + 6) << " 0.0 -1.0" << endl;
              }
              
            } else {
            
            if (_alignMode == 1) {

              if (_usePedeUserStartValues == 0) {
                steerFile << (counter * 3 + 1) << " " << (averageX - meanX[help]) << " 0.0" << endl;
                steerFile << (counter * 3 + 2) << " " << (averageY - meanY[help]) << " 0.0" << endl;
                steerFile << (counter * 3 + 3) << " " << " 0.0 0.0" << endl;
              } else {
                steerFile << (counter * 3 + 1) << " " << _pedeUserStartValuesX[help] << " 0.0" << endl;
                steerFile << (counter * 3 + 2) << " " << _pedeUserStartValuesY[help] << " 0.0" << endl;
                steerFile << (counter * 3 + 3) << " " << _pedeUserStartValuesGamma[help] << " 0.0" << endl;
              }

            } else if (_alignMode == 2) {

              if (_usePedeUserStartValues == 0) {
                steerFile << (counter * 2 + 1) << " " << (averageX - meanX[help]) << " 0.0" << endl;
                steerFile << (counter * 2 + 2) << " " << (averageY - meanY[help]) << " 0.0" << endl;
              } else {
                steerFile << (counter * 2 + 1) << " " << _pedeUserStartValuesX[help] << " 0.0" << endl;
                steerFile << (counter * 2 + 2) << " " << _pedeUserStartValuesY[help] << " 0.0" << endl;
              }

            } else if (_alignMode == 3) {
              if (_usePedeUserStartValues == 0)
                {
                  if(_FixParameter[help] & (1 << 0))
                    steerFile << (counter * 6 + 1) << " 0.0 -1.0" << endl;
                  else
                    steerFile << (counter * 6 + 1) << " " << (averageX - meanX[help]) << " 0.0" << endl;
                  
                  if(_FixParameter[help] & (1 << 1))
                    steerFile << (counter * 6 + 2) << " 0.0 -1.0" << endl;
                  else
                    steerFile << (counter * 6 + 2) << " " << (averageY - meanY[help]) << " 0.0" << endl;
                  
                  if(_FixParameter[help] & (1 << 2))
                    steerFile << (counter * 6 + 3) << " 0.0 -1.0" << endl;
                  else
                    steerFile << (counter * 6 + 3) << " " << (averageZ - meanZ[help]) << " 0.0" << endl;
                  
                  if(_FixParameter[help] & (1 << 3))
                    steerFile << (counter * 6 + 4) << " 0.0 -1.0" << endl;
                  else
                    steerFile << (counter * 6 + 4) << " 0.0 0.0" << endl;
                  
                  if(_FixParameter[help] & (1 << 4))
                    steerFile << (counter * 6 + 5) << " 0.0 -1.0" << endl;
                  else
                    steerFile << (counter * 6 + 5) << " 0.0 0.0" << endl;

                  if(_FixParameter[help] & (1 << 5))
                    steerFile << (counter * 6 + 6) << " 0.0 -1.0" << endl;
                  else
                    steerFile << (counter * 6 + 6) << " 0.0 0.0" << endl;
                }
              else
                {
                  if(_FixParameter[help] & (1 << 0))
                    steerFile << (counter * 6 + 1) << " 0.0 -1.0" << endl;
                  else
                    steerFile << (counter * 6 + 1) << " " << _pedeUserStartValuesX[help] << " 0.0" << endl;
                  
                  if(_FixParameter[help] & (1 << 1))
                    steerFile << (counter * 6 + 2) << " 0.0 -1.0" << endl;
                  else
                    steerFile << (counter * 6 + 2) << " " << _pedeUserStartValuesY[help] << " 0.0" << endl;
                  
                  if(_FixParameter[help] & (1 << 2))
                    steerFile << (counter * 6 + 3) << " 0.0 -1.0" << endl;
                  else
                    steerFile << (counter * 6 + 3) << " " << _pedeUserStartValuesZ[help] << " 0.0" << endl;
                  
                  if(_FixParameter[help] & (1 << 3))
                    steerFile << (counter * 6 + 4) << " 0.0 -1.0" << endl;
                  else
                    steerFile << (counter * 6 + 4) << " " << _pedeUserStartValuesAlpha[help] << " 0.0" << endl;
                  
                  if(_FixParameter[help] & (1 << 4))
                    steerFile << (counter * 6 + 5) << " 0.0 -1.0" << endl;
                  else
                    steerFile << (counter * 6 + 5) << " " << _pedeUserStartValuesBeta[help] << " 0.0" << endl;
                  
                  if(_FixParameter[help] & (1 << 5))
                    steerFile << (counter * 6 + 6) << " 0.0 -1.0" << endl;
                  else
                    steerFile << (counter * 6 + 6) << " " << _pedeUserStartValuesGamma[help] << " 0.0" << endl;
                }
            }
          }

          counter++;

        } // end if plane not excluded

      } // end loop over all planes

      steerFile << endl;
      for(StringVec::iterator it = _pedeSteerAddCmds.begin(); it != _pedeSteerAddCmds.end(); ++it) {
	// two backslashes will be interpreted as newline
	if (*it == "\\\\")
	  steerFile << endl;
	else
	  steerFile << *it << " ";
      }
      steerFile << endl;
      steerFile << "method inversion 10 0.001" << endl;
      steerFile << endl;
      steerFile << "histprint" << endl;
      steerFile << endl;
      steerFile << "end" << endl;

      steerFile.close();

      streamlog_out ( MESSAGE5 ) << "File " << _pedeSteerfileName << " written." << endl;

    } else {

      streamlog_out ( ERROR2 ) << "Could not open steering file." << endl;

    }
    //cleaning up
    delete [] meanX;
    delete [] meanY;
    delete [] meanZ;
  } // end if write the pede steering file

  streamlog_out ( MESSAGE7 ) << "Number of data points used: " << _nMilleDataPoints << endl;
  streamlog_out ( MESSAGE7 ) << "Number of tracks used: " << _nMilleTracks << endl;

  // monitor the number of tracks in CDash when running tests
  CDashMeasurement meas_ntracks("ntracks",_nMilleTracks);  cout << meas_ntracks;  // output only if DO_TESTING is set

  // if running pede using the generated steering file
  if (_runPede == 1) {

    // check if steering file exists
    if (_generatePedeSteerfile == 1) {

      std::string command = "pede " + _pedeSteerfileName;

      streamlog_out ( MESSAGE5 ) << "Starting pede...: " << command.c_str() << endl;

      bool encounteredError = false;
      
      // run pede and create a streambuf that reads its stdout and stderr
      redi::ipstream pede( command.c_str(), redi::pstreams::pstdout|redi::pstreams::pstderr ); 
      
      if (!pede.is_open()) {
	  streamlog_out( ERROR5 ) << "Pede cannot be executed: command not found in the path" << endl;
	  encounteredError = true;	  
      } else {

	// output multiplexing: parse pede output in both stdout and stderr and echo messages accordingly
	char buf[1024];
	std::streamsize n;
	std::stringstream pedeoutput; // store stdout to parse later
	std::stringstream pedeerrors;
	bool finished[2] = { false, false };
	while (!finished[0] || !finished[1])
	  {
	    if (!finished[0])
	      {
		while ((n = pede.err().readsome(buf, sizeof(buf))) > 0){
		  streamlog_out( ERROR5 ).write(buf, n).flush();
		  string error (buf, n);
		  pedeerrors << error;
		  encounteredError = true;
		}
		if (pede.eof())
		  {
		    finished[0] = true;
		    if (!finished[1])
		      pede.clear();
		  }
	      }

	    if (!finished[1])
	      {
		while ((n = pede.out().readsome(buf, sizeof(buf))) > 0){
		  streamlog_out( MESSAGE4 ).write(buf, n).flush();
		  string output (buf, n);
		  pedeoutput << output;
		}
		if (pede.eof())
		  {
		    finished[1] = true;
		    if (!finished[0])
		      pede.clear();
		  }
	      }
	  }

	// pede does not return exit codes on some errors (in V03-04-00)
	// check for some of those here by parsing the output
	{
	  const char * pch = strstr(pedeoutput.str().data(),"Too many rejects");
	  if (pch){
	    streamlog_out ( ERROR5 ) << "Pede stopped due to the large number of rejects. " << endl;
	    encounteredError = true;
	  }
	}
	
	{
	  const char* pch0 = strstr(pedeoutput.str().data(),"Sum(Chi^2)/Sum(Ndf) = ");
	  if (pch0 != 0){
	    streamlog_out ( DEBUG5 ) << " Parsing pede output for final chi2/ndf result.. " << endl;
	    // search for the equal sign after which the result for chi2/ndf is stated within the next 80 chars 
	    // (with offset of 22 chars since pch points to beginning of "Sum(..." string just found)
	    char* pch = (char*)((memchr (pch0+22, '=', 180)));
	    if (pch!=NULL){
	      char str[16];
	      // now copy the numbers after the equal sign
	      strncpy ( str, pch+1, 15 );
	      str[15] = '\0';   /* null character manually added */
	      // monitor the chi2/ndf in CDash when running tests
	      CDashMeasurement meas_chi2ndf("chi2_ndf",atof(str));  cout << meas_chi2ndf; // output only if DO_TESTING is set
	      streamlog_out ( MESSAGE6 ) << "Final Sum(Chi^2)/Sum(Ndf) = " << str << endl;
	    }	    
	  }
	}

        // wait for the pede execution to finish
        pede.close();

        // check the exit value of pede / react to previous errors
        if ( pede.rdbuf()->status() == 0 && !encounteredError) 
        {
          streamlog_out ( MESSAGE7 ) << "Pede successfully finished" << endl;
        } else {
          streamlog_out ( ERROR5 ) << "Problem during Pede execution, exit status: " << pede.rdbuf()->status() << ", error messages (repeated here): " << endl;
	  streamlog_out ( ERROR5 ) << pedeerrors.str() << endl;
	  // TODO: decide what to do now; exit? and if, how?
          streamlog_out ( ERROR5 ) << "Will exit now" << endl;
	  //exit(EXIT_FAILURE); // FIXME: can lead to (ROOT?) seg faults - points to corrupt memory? run valgrind...
	  return; // does fine for now
	}

        // reading back the millepede.res file and getting the
        // results.
        string millepedeResFileName = "millepede.res";

        streamlog_out ( MESSAGE6 ) << "Reading back the " << millepedeResFileName << endl
                                   << "Saving the alignment constant into " << _alignmentConstantLCIOFile << endl;

        // open the millepede ASCII output file
        ifstream millepede( millepedeResFileName.c_str() );


        // reopen the LCIO file this time in append mode
        LCWriter * lcWriter = LCFactory::getInstance()->createLCWriter();

        try 
        {
          lcWriter->open( _alignmentConstantLCIOFile, LCIO::WRITE_NEW );
        }
        catch ( IOException& e ) 
        {
          streamlog_out ( ERROR4 ) << e.what() << endl
                                   << "Sorry for quitting. " << endl;
          exit(-1);
        }


        // write an almost empty run header
        LCRunHeaderImpl * lcHeader  = new LCRunHeaderImpl;
        lcHeader->setRunNumber( 0 );

        lcWriter->writeRunHeader(lcHeader);

        delete lcHeader;

        LCEventImpl * event = new LCEventImpl;
        event->setRunNumber( 0 );
        event->setEventNumber( 0 );

        LCTime * now = new LCTime;
        event->setTimeStamp( now->timeStamp() );
        delete now;

        LCCollectionVec * constantsCollection = new LCCollectionVec( LCIO::LCGENERICOBJECT );


        if ( millepede.bad() || !millepede.is_open() ) 
        {
          streamlog_out ( ERROR4 ) << "Error opening the " << millepedeResFileName << endl
                                   << "The alignment slcio file cannot be saved" << endl;
        }
        else 
        {
          vector<double > tokens;
          stringstream tokenizer;
          string line;

          // get the first line and throw it away since it is a
          // comment!
          getline( millepede, line );

          int counter = 0;

          while ( ! millepede.eof() ) {

            EUTelAlignmentConstant * constant = new EUTelAlignmentConstant;

            bool goodLine = true;
            unsigned int numpars = 0;
            if(_alignMode != 3)
              numpars = 3;
            else
              numpars = 6;

            for ( unsigned int iParam = 0 ; iParam < numpars ; ++iParam ) 
            {
              getline( millepede, line );

              if ( line.empty() ) {
                goodLine = false;
                continue;
              }

              tokens.clear();
              tokenizer.clear();
              tokenizer.str( line );

	      double buffer;
              // // check that all parts of the line are non zero
              while ( tokenizer >> buffer ) {
                tokens.push_back( buffer ) ;
              }

              if ( ( tokens.size() == 3 ) || ( tokens.size() == 6 ) || (tokens.size() == 5) ) {
                goodLine = true;
              } else goodLine = false;

              bool isFixed = ( tokens.size() == 3 );
              if(_alignMode != 3)
                {
                 if ( iParam == 0 ) {
                    constant->setXOffset( tokens[1] / 1000. );
                    if ( ! isFixed ) constant->setXOffsetError( tokens[4] / 1000. ) ;
                  }
                  if ( iParam == 1 ) {
                    constant->setYOffset( tokens[1] / 1000. ) ;
                    if ( ! isFixed ) constant->setYOffsetError( tokens[4] / 1000. ) ;
                  }
                  if ( iParam == 2 ) {
                    constant->setGamma( tokens[1]  ) ;
                    if ( ! isFixed ) constant->setGammaError( tokens[4] ) ;
                  }
                }
              else
                {
                 if ( iParam == 0 ) {
                    constant->setXOffset( tokens[1] / 1000. );
                    if ( ! isFixed ) constant->setXOffsetError( tokens[4] / 1000. ) ;                    
                  }
                  if ( iParam == 1 ) {
                    constant->setYOffset( tokens[1] / 1000. ) ;
                    if ( ! isFixed ) constant->setYOffsetError( tokens[4] / 1000. ) ;
                  }
                  if ( iParam == 2 ) {
                    constant->setZOffset( tokens[1] / 1000. ) ;
                    if ( ! isFixed ) constant->setZOffsetError( tokens[4] / 1000. ) ;
                  }
                  if ( iParam == 3 ) {
                    constant->setAlpha( tokens[1]  ) ;
                    if ( ! isFixed ) constant->setAlphaError( tokens[4] ) ;
                  } 
                  if ( iParam == 4 ) {
                    constant->setBeta( tokens[1]  ) ;
                    if ( ! isFixed ) constant->setBetaError( tokens[4] ) ;
                  } 
                  if ( iParam == 5 ) {
                    constant->setGamma( tokens[1]  ) ;
                    if ( ! isFixed ) constant->setGammaError( tokens[4] ) ;
                  } 

                }
              
            }


            // right place to add the constant to the collection
            if ( goodLine  ) {
//               constant->setSensorID( _orderedSensorID_wo_excluded.at( counter ) );
              constant->setSensorID( _orderedSensorID.at( counter ) );
              ++ counter;
              constantsCollection->push_back( constant );
              streamlog_out ( MESSAGE0 ) << (*constant) << endl;
            }
            else delete constant;
          }

        }



        event->addCollection( constantsCollection, _alignmentConstantCollectionName );
        lcWriter->writeEvent( event );
        delete event;

        lcWriter->close();

        millepede.close();

      }
    } else {

      streamlog_out ( ERROR2 ) << "Unable to run pede. No steering file has been generated." << endl;

    }


  } // end if running pede using the generated steering file

  streamlog_out ( MESSAGE2 ) << endl;
  streamlog_out ( MESSAGE2 ) << "Successfully finished" << endl;
}

void EUTelMille::bookHistos() {


#if defined(USE_AIDA) || defined(MARLIN_USE_AIDA)

  try {
    streamlog_out ( MESSAGE2 ) << "Booking histograms..." << endl;

    const int    tracksNBin = 20  ;
    const double tracksMin  = -0.5;
    const double tracksMax  = 19.5;
    const int    Chi2NBin = 1000 ;
    const double Chi2Min  =   0.;
    const double Chi2Max  = 1000.;
    const int    NBin =   4000;
    const double Min  = -2000.;
    const double Max  =  2000.;

    AIDA::IHistogram1D * numberTracksLocal =
      AIDAProcessor::histogramFactory(this)->createHistogram1D(_numberTracksLocalname,tracksNBin,tracksMin,tracksMax);
    if ( numberTracksLocal ) {
      numberTracksLocal->setTitle("Number of tracks after #chi^{2} cut");
      _aidaHistoMap.insert( make_pair( _numberTracksLocalname, numberTracksLocal ) );
    } else {
      streamlog_out ( ERROR2 ) << "Problem booking the " << (_numberTracksLocalname) << endl;
      streamlog_out ( ERROR2 ) << "Very likely a problem with path name. Switching off histogramming and continue w/o" << endl;
      _histogramSwitch = false;
    }

    AIDA::IHistogram1D * chi2XLocal =
      AIDAProcessor::histogramFactory(this)->createHistogram1D(_chi2XLocalname,Chi2NBin,Chi2Min,Chi2Max);
    if ( chi2XLocal ) {
      chi2XLocal->setTitle("Chi2 X");
      _aidaHistoMap.insert( make_pair( _chi2XLocalname, chi2XLocal ) );
    } else {
      streamlog_out ( ERROR2 ) << "Problem booking the " << (_chi2XLocalname) << endl;
      streamlog_out ( ERROR2 ) << "Very likely a problem with path name. Switching off histogramming and continue w/o" << endl;
      _histogramSwitch = false;
    }

    AIDA::IHistogram1D * chi2YLocal =
      AIDAProcessor::histogramFactory(this)->createHistogram1D(_chi2YLocalname,Chi2NBin,Chi2Min,Chi2Max);
    if ( chi2YLocal ) {
      chi2YLocal->setTitle("Chi2 Y");
      _aidaHistoMap.insert( make_pair( _chi2YLocalname, chi2YLocal ) );
    } else {
      streamlog_out ( ERROR2 ) << "Problem booking the " << (_chi2YLocalname) << endl;
      streamlog_out ( ERROR2 ) << "Very likely a problem with path name. Switching off histogramming and continue w/o" << endl;
      _histogramSwitch = false;
    }

    string tempHistoName;
    string histoTitleXResid;
    string histoTitleYResid;
    string histoTitleZResid;

    for(unsigned int iDetector = 0; iDetector < _nPlanes; iDetector++ ){

      // this is the sensorID corresponding to this plane
      int sensorID = _orderedSensorID.at( iDetector );

      tempHistoName     =  _residualXLocalname + "_d" + to_string( sensorID );
      histoTitleXResid  =  "XResidual_d" + to_string( sensorID ) ;

      AIDA::IHistogram1D *  tempXHisto =
        AIDAProcessor::histogramFactory(this)->createHistogram1D(tempHistoName,NBin, Min,Max);
      if ( tempXHisto ) {
        tempXHisto->setTitle(histoTitleXResid);
        _aidaHistoMap.insert( make_pair( tempHistoName, tempXHisto ) );
      } else {
        streamlog_out ( ERROR2 ) << "Problem booking the " << (tempHistoName) << endl;
        streamlog_out ( ERROR2 ) << "Very likely a problem with path name. Switching off histogramming and continue w/o" << endl;
        _histogramSwitch = false;
      }

      tempHistoName     =  _residualXvsXLocalname + "_d" + to_string( sensorID );
      histoTitleXResid  =  "XvsXResidual_d" + to_string( sensorID ) ;

      AIDA::IProfile1D *  tempX2dHisto =
        AIDAProcessor::histogramFactory(this)->createProfile1D(tempHistoName, 100, -10000., 10000.,  -10000., 10000. );
      if ( tempX2dHisto ) {
        tempX2dHisto->setTitle(histoTitleXResid);
        _aidaHistoMapProf1D.insert( make_pair( tempHistoName, tempX2dHisto ) );
      } else {
        streamlog_out ( ERROR2 ) << "Problem booking the " << (tempHistoName) << endl;
        streamlog_out ( ERROR2 ) << "Very likely a problem with path name. Switching off histogramming and continue w/o" << endl;
        _histogramSwitch = false;
      }

      tempHistoName     =  _residualXvsYLocalname + "_d" + to_string( sensorID );
      histoTitleXResid  =  "XvsYResidual_d" + to_string( sensorID ) ;

       tempX2dHisto =
        AIDAProcessor::histogramFactory(this)->createProfile1D(tempHistoName,  100, -10000., 10000.,  -10000., 10000.);
      if ( tempX2dHisto ) {
        tempX2dHisto->setTitle(histoTitleXResid);
        _aidaHistoMapProf1D.insert( make_pair( tempHistoName, tempX2dHisto ) );
      } else {
        streamlog_out ( ERROR2 ) << "Problem booking the " << (tempHistoName) << endl;
        streamlog_out ( ERROR2 ) << "Very likely a problem with path name. Switching off histogramming and continue w/o" << endl;
        _histogramSwitch = false;
      }


      tempHistoName     =  _residualYLocalname + "_d" + to_string( sensorID );
      histoTitleYResid  =  "YResidual_d" + to_string( sensorID ) ;

      AIDA::IHistogram1D *  tempYHisto =
        AIDAProcessor::histogramFactory(this)->createHistogram1D(tempHistoName,NBin, Min,Max);
      if ( tempYHisto ) {
        tempYHisto->setTitle(histoTitleYResid);
        _aidaHistoMap.insert( make_pair( tempHistoName, tempYHisto ) );
      } else {
        streamlog_out ( ERROR2 ) << "Problem booking the " << (tempHistoName) << endl;
        streamlog_out ( ERROR2 ) << "Very likely a problem with path name. Switching off histogramming and continue w/o" << endl;
        _histogramSwitch = false;
      }

      tempHistoName     =  _residualYvsXLocalname + "_d" + to_string( sensorID );
      histoTitleYResid  =  "YvsXResidual_d" + to_string( sensorID ) ;

      AIDA::IProfile1D *  tempY2dHisto =
        AIDAProcessor::histogramFactory(this)->createProfile1D(tempHistoName, 100, -10000., 10000.,  -1000., 1000.);
      if ( tempY2dHisto ) {
        tempY2dHisto->setTitle(histoTitleYResid);
        _aidaHistoMapProf1D.insert( make_pair( tempHistoName, tempY2dHisto ) );
      } else {
        streamlog_out ( ERROR2 ) << "Problem booking the " << (tempHistoName) << endl;
        streamlog_out ( ERROR2 ) << "Very likely a problem with path name. Switching off histogramming and continue w/o" << endl;
        _histogramSwitch = false;
      }

      tempHistoName     =  _residualYvsYLocalname + "_d" + to_string( sensorID );
      histoTitleYResid  =  "YvsYResidual_d" + to_string( sensorID ) ;

        tempY2dHisto =
        AIDAProcessor::histogramFactory(this)->createProfile1D(tempHistoName, 100, -10000., 10000.,  -10000., 10000.);
      if ( tempY2dHisto ) {
        tempY2dHisto->setTitle(histoTitleYResid);
        _aidaHistoMapProf1D.insert( make_pair( tempHistoName, tempY2dHisto ) );
      } else {
        streamlog_out ( ERROR2 ) << "Problem booking the " << (tempHistoName) << endl;
        streamlog_out ( ERROR2 ) << "Very likely a problem with path name. Switching off histogramming and continue w/o" << endl;
        _histogramSwitch = false;
      }

      tempHistoName     =  _residualZLocalname + "_d" + to_string( sensorID );
      histoTitleZResid  =  "ZResidual_d" + to_string( sensorID ) ;

      AIDA::IHistogram1D *  tempZHisto =
        AIDAProcessor::histogramFactory(this)->createHistogram1D(tempHistoName,NBin, Min,Max);
      if ( tempZHisto ) {
        tempZHisto->setTitle(histoTitleZResid);
        _aidaHistoMap.insert( make_pair( tempHistoName, tempZHisto ) );
      } else {
        streamlog_out ( ERROR2 ) << "Problem booking the " << (tempHistoName) << endl;
        streamlog_out ( ERROR2 ) << "Very likely a problem with path name. Switching off histogramming and continue w/o" << endl;
        _histogramSwitch = false;
      }
 
 
      tempHistoName     =  _residualZvsYLocalname + "_d" + to_string( sensorID );
      histoTitleZResid  =  "ZvsYResidual_d" + to_string( sensorID ) ;

      AIDA::IProfile1D*  tempZ2dHisto =
        AIDAProcessor::histogramFactory(this)->createProfile1D(tempHistoName, 100, -10000., 10000.,  -10000., 10000.);
      if ( tempZ2dHisto ) {
        tempZ2dHisto->setTitle(histoTitleZResid);
        _aidaHistoMapProf1D.insert( make_pair( tempHistoName, tempZ2dHisto ) );
      } else {
        streamlog_out ( ERROR2 ) << "Problem booking the " << (tempHistoName) << endl;
        streamlog_out ( ERROR2 ) << "Very likely a problem with path name. Switching off histogramming and continue w/o" << endl;
        _histogramSwitch = false;
      }


      tempHistoName     =  _residualZvsXLocalname + "_d" + to_string( sensorID );
      histoTitleZResid  =  "ZvsXResidual_d" + to_string( sensorID ) ;

        tempZ2dHisto =
        AIDAProcessor::histogramFactory(this)->createProfile1D(tempHistoName, 100, -10000., 10000.,  -10000., 10000.);
      if ( tempZ2dHisto ) {
        tempZ2dHisto->setTitle(histoTitleZResid);
        _aidaHistoMapProf1D.insert( make_pair( tempHistoName, tempZ2dHisto ) );
      } else {
        streamlog_out ( ERROR2 ) << "Problem booking the " << (tempHistoName) << endl;
        streamlog_out ( ERROR2 ) << "Very likely a problem with path name. Switching off histogramming and continue w/o" << endl;
        _histogramSwitch = false;
      }
    }
  } catch (lcio::Exception& e ) {


#ifdef EUTEL_INTERACTIVE
    streamlog_out ( ERROR5 ) << "No AIDAProcessor initialized. Type q to exit or c to continue without histogramming" << endl;
    string answer;
    while ( true ) {
      streamlog_out ( ERROR5 ) << "[q]/[c]" << endl;
      cin >> answer;
      transform( answer.begin(), answer.end(), answer.begin(), ::tolower );
      if ( answer == "q" ) {
        exit(-1);
      } else if ( answer == "c" )
        _histogramSwitch = false;
      break;
    }
#else
    streamlog_out( WARNING6 ) << "No AIDAProcessor initialized. Continue without histogramming" << endl;

#endif


  }
#endif

}

#endif // USE_GEAR

<|MERGE_RESOLUTION|>--- conflicted
+++ resolved
@@ -604,12 +604,24 @@
   streamlog_out ( MESSAGE5 ) << "Initialising Mille..." << endl;
   _mille = new Mille(_binaryFilename.c_str());
 
+  _xPos.clear();
+  _yPos.clear();
+  _zPos.clear();
+
+  _trackResidX.clear();
+  _trackResidY.clear();
+  _trackResidZ.clear();
+
   for(int i = 0; i < _maxTrackCandidates; i++)
     {
       _xPos.push_back(DoubleVec(_nPlanes,0.0));
       _yPos.push_back(DoubleVec(_nPlanes,0.0));
       _zPos.push_back(DoubleVec(_nPlanes,0.0));
-    }
+ 
+      _trackResidX.push_back(DoubleVec(_nPlanes,0.0));
+      _trackResidY.push_back(DoubleVec(_nPlanes,0.0));
+      _trackResidZ.push_back(DoubleVec(_nPlanes,0.0));
+   }
 
   if(!_distanceMaxVec.empty())
     {
@@ -1117,13 +1129,96 @@
        }
 
 }
+
+void  EUTelMille::findMatchedHits(int& _ntrack, Track* TrackHere) {
  
+      // hit list assigned to track
+      std::vector<EVENT::TrackerHit*> TrackHitsHere = TrackHere->getTrackerHits();
+
+      // check for a hit in every plane
+      streamlog_out ( MESSAGE1 ) << "track " << _ntrack << " has " << TrackHitsHere.size() << " hits " << endl;
+
+      // assume hits are ordered in z! start counting from 0
+      int nPlaneHere = 0;
+
+      // setup cellIdDecoder to decode the hit properties
+      CellIDDecoder<TrackerHit>  hitCellDecoder(EUTELESCOPE::HITENCODING);
+
+
+
+      std::vector <TrackerHit* > hit;
+      std::vector <TrackerHit* > fit;
+
+      // loop over all hits and fill arrays
+      for (int nHits = 0; nHits < int(TrackHitsHere.size()); nHits++) {
+
+          TrackerHit *HitHere = TrackHitsHere.at(nHits);
+          int sensorID = Utility::getSensorIDfromHit ( HitHere ) ;
+
+          // check if this is a measured hit or a fitted hit, want measured hit
+          streamlog_out( MESSAGE0 ) << "hit on plane [" << sensorID << "] properties : " << ( hitCellDecoder(HitHere)["properties"] & kFittedHit ) << std::endl;
+
+          if ( ((hitCellDecoder(HitHere)["properties"] & kFittedHit) >> 1) == 0 ){  hit.push_back(HitHere); }
+
+          if ( ((hitCellDecoder(HitHere)["properties"] & kFittedHit) >> 1) == 1 ){  fit.push_back(HitHere); }
+
+      }
+
+      nPlaneHere = 0;
+
+      for( std::vector<TrackerHit*>::iterator ihit = hit.begin(); ihit!= hit.end(); ihit++){
+         int hitID = Utility::getSensorIDfromHit ( (*ihit) );
+
+         streamlog_out ( MESSAGE1 ) << "hit: @ " << hitID << " " << std::endl;
+
+         for( std::vector<TrackerHit*>::iterator ifit = fit.begin(); ifit!= fit.end(); ifit++){
+             int fitID = Utility::getSensorIDfromHit ( (*ifit) );          
+             streamlog_out ( MESSAGE1 ) << "fit: @ " << fitID << " " << std::endl;
+             if( fitID != hitID ) continue;
+
+             // hit positions
+             const double *hitPosition = (*ihit)->getPosition();
+             const double *fitPosition = (*ifit)->getPosition();
+
+             // fill hits to arrays
+            _xPos[_ntrack][nPlaneHere] = hitPosition[0] * 1000.;
+            _yPos[_ntrack][nPlaneHere] = hitPosition[1] * 1000.;
+            _zPos[_ntrack][nPlaneHere] = hitPosition[2] * 1000.;
+
+            _trackResidX[_ntrack][nPlaneHere] = ( hitPosition[0] - fitPosition[0] ) * 1000. ;
+            _trackResidY[_ntrack][nPlaneHere] = ( hitPosition[1] - fitPosition[1] ) * 1000. ;
+            _trackResidZ[_ntrack][nPlaneHere] = ( hitPosition[2] - fitPosition[2] ) * 1000. ;
+   
+            streamlog_out ( MESSAGE1 ) << "hit: @ " << hitID << " " 
+                          << _xPos[_ntrack][nPlaneHere] << " " 
+                          << _yPos[_ntrack][nPlaneHere] << " " 
+                          << _zPos[_ntrack][nPlaneHere] << " type: " << (*ihit)->getType() ;
+
+            streamlog_out ( MESSAGE1 ) << "res " 
+                         << _trackResidX[_ntrack][nPlaneHere] << " " 
+                         << _trackResidY[_ntrack][nPlaneHere] << " " 
+                         << _trackResidZ[_ntrack][nPlaneHere] ;
+            streamlog_out ( MESSAGE1 ) << endl;
+
+
+            nPlaneHere++;
+             
+
+         }
+      }
+
+      _ntrack++;
+
+}
+
 void EUTelMille::processEvent (LCEvent * event) {
 
   if ( isFirstEvent() )
   {
     FillHotPixelMap(event);
   }
+
+  CellIDDecoder<TrackerHit>  hitDecoder(EUTELESCOPE::HITENCODING);
 
   if ( _useReferenceHitCollection ){
     try {
@@ -1212,84 +1307,7 @@
 
             TrackerHitImpl * hit = static_cast<TrackerHitImpl*> ( collection->getElementAt(iHit) );
              
-<<<<<<< HEAD
-            if( hitContainsHotPixels(hit) )
-            {
-              streamlog_out ( DEBUG3 ) << "Hit " << i << " contains hot pixels; skip this one. " << endl;
-              continue;
-            }
-
-            LCObjectVec clusterVector = hit->getRawHits();
-
-            EUTelVirtualCluster * cluster;
-
-            if ( hit->getType() == kEUTelBrickedClusterImpl ) {
-
-               // fixed cluster implementation. Remember it
-               //  can come from
-               //  both RAW and ZS data
-   
-                cluster = new EUTelBrickedClusterImpl(static_cast<TrackerDataImpl *> ( clusterVector[0] ) );
-                
-            } else if ( hit->getType() == kEUTelDFFClusterImpl ) {
-              
-              // fixed cluster implementation. Remember it can come from
-              // both RAW and ZS data
-              cluster = new EUTelDFFClusterImpl( static_cast<TrackerDataImpl *> ( clusterVector[0] ) );
-            } else if ( hit->getType() == kEUTelFFClusterImpl ) {
-              
-              // fixed cluster implementation. Remember it can come from
-              // both RAW and ZS data
-              cluster = new EUTelFFClusterImpl( static_cast<TrackerDataImpl *> ( clusterVector[0] ) );
-            } else if ( hit->getType() == kEUTelSparseClusterImpl ) {
-
-              // ok the cluster is of sparse type, but we also need to know
-              // the kind of pixel description used. This information is
-              // stored in the corresponding original data collection.
-
-              LCCollectionVec * sparseClusterCollectionVec = dynamic_cast < LCCollectionVec * > (evt->getCollection("original_zsdata"));
-
-              TrackerDataImpl * oneCluster = dynamic_cast<TrackerDataImpl*> (sparseClusterCollectionVec->getElementAt( 0 ));
-              CellIDDecoder<TrackerDataImpl > anotherDecoder(sparseClusterCollectionVec);
-              SparsePixelType pixelType = static_cast<SparsePixelType> ( static_cast<int> ( anotherDecoder( oneCluster )["sparsePixelType"] ));
-
-              // now we know the pixel type. So we can properly create a new
-              // instance of the sparse cluster
-              if ( pixelType == kEUTelGenericSparsePixel ) {
-
-                cluster = new EUTelSparseClusterImpl< EUTelGenericSparsePixel >
-                  ( static_cast<TrackerDataImpl *> ( clusterVector[ 0 ]  ) );
-
-              } else {
-                streamlog_out ( ERROR4 ) << "Unknown pixel type.  Sorry for quitting." << endl;
-                throw UnknownDataTypeException("Pixel type unknown");
-              }
-
- 
-            } else {
-              throw UnknownDataTypeException("Unknown cluster type");
-            }
-
-            if ( 
-                    hit->getType() == kEUTelDFFClusterImpl 
-                    ||
-                    hit->getType() == kEUTelFFClusterImpl 
-                    ||
-                    hit->getType() == kEUTelSparseClusterImpl 
-                    ) 
-            {
-                if(cluster->getTotalCharge() <= getMimosa26ClusterChargeMin() )
-                {
-		  streamlog_out( DEBUG5 ) << " Thin cluster (charge <=" << getMimosa26ClusterChargeMin() << ") found and removed (hit type " << hit->getType() << " on detector w/ id " << cluster->getDetectorID() << ")" << endl;
-		  delete cluster; 
-		  continue;
-                }
-            }
-
-	    int localSensorID = Utility::getSensorIDfromHit(hit);
-=======
 	    int localSensorID = hitDecoder(hit)["sensorID"]; 
->>>>>>> decbe7ae
             
             layerIndex = _sensorIDVecMap[localSensorID] ;
 
@@ -1375,6 +1393,7 @@
 
     // end check if running in input mode 0 or 2 => perform simple track finding
   } else if (_inputMode == 1) {
+
     LCCollection* collection;
     try {
       collection = event->getCollection(_trackCollectionName);
@@ -1385,69 +1404,17 @@
     }
     const int nTracksHere = collection->getNumberOfElements();
 
-    streamlog_out ( MESSAGE1 ) << "Number of tracks available in track collection: " << nTracksHere << endl;
 
     // loop over all tracks
     for (int nTracksEvent = 0; nTracksEvent < nTracksHere && nTracksEvent < _maxTrackCandidates; nTracksEvent++) {
 
       Track *TrackHere = dynamic_cast<Track*> (collection->getElementAt(nTracksEvent));
 
-      // hit list assigned to track
-
-      std::vector<EVENT::TrackerHit*> TrackHitsHere = TrackHere->getTrackerHits();
-
-      // check for a hit in every plane
-      streamlog_out ( MESSAGE1 ) << "track " << nTracksEvent << " has " << TrackHitsHere.size() << " hits <F12>" << endl;
-
-
-//    if (_nPlanes == (TrackHitsHere.size() / 2)) 
-//      {
-
-        // assume hits are ordered in z! start counting from 0
-        int nPlaneHere = 0;
-
-	// setup cellIdDecoder to decode the hit properties
-	CellIDDecoder<TrackerHit>  hitCellDecoder(EUTELESCOPE::HITENCODING);
-
-        // loop over all hits and fill arrays
-        for (int nHits = 0; nHits < int(TrackHitsHere.size()); nHits++) {
-
-          TrackerHit *HitHere = TrackHitsHere.at(nHits);
-
-          // hit positions
-          const double *PositionsHere = HitHere->getPosition();
-
-          // check if this is a measured hit or a fitted hit, want measured hit
-          streamlog_out( MESSAGE0 ) << "hit properties : " << ( hitCellDecoder(HitHere)["properties"] & kFittedHit ) << std::endl;
-
-          if ( (hitCellDecoder(HitHere)["properties"] & kFittedHit) == 0 ){
-
-            // fill hits to arrays
-            _xPos[nTracksEvent][nPlaneHere] = PositionsHere[0] * 1000.;
-            _yPos[nTracksEvent][nPlaneHere] = PositionsHere[1] * 1000.;
-            _zPos[nTracksEvent][nPlaneHere] = PositionsHere[2] * 1000.;
-
-            streamlog_out ( MESSAGE1 ) << "hit: " << nHits << " " 
-                         << _xPos[nTracksEvent][nPlaneHere] << " " 
-                         << _yPos[nTracksEvent][nPlaneHere] << " " 
-                         << _zPos[nTracksEvent][nPlaneHere] << " type: " << HitHere->getType() << endl;
-
-
-            nPlaneHere++;
-
-          } // measured hits
-
-        } // end loop over all hits and fill arrays
-
-        _nTracks++;
-
-//      } else {
-
-//        streamlog_out ( MESSAGE1 ) << "Dropping track " << nTracksEvent << " because there is not a hit in every plane assigned to it." << endl;
-
-//      }
+      findMatchedHits( _nTracks, TrackHere );
 
     } // end loop over all tracks
+
+    streamlog_out ( MESSAGE1 ) << "Number of tracks available in track collection: " << nTracksHere << " tracks selected for Mille: " << _nTracks << std::endl;
 
   } else if (_inputMode == 3) {
     LCCollection* collection;
@@ -1491,29 +1458,8 @@
                   TrackerHitImpl *hit = static_cast<TrackerHitImpl*> ( collection->getElementAt(iHit) );
 
                   std::vector<EUTelMille::HitsInPlane> hitsplane;
-<<<<<<< HEAD
-/*
-                  if ( 
-                    hit->getType() == kEUTelDFFClusterImpl 
-                    ||
-                    hit->getType() == kEUTelFFClusterImpl 
-                    ||
-                    hit->getType() == kEUTelSparseClusterImpl 
-                    ) 
-                  {
-                      if(cluster->getTotalCharge() <= getMimosa26ClusterChargeMin() )
-                      {
-                          delete cluster; 
-                          continue;
-                      }
-                  }
-
-*/
-                  hitsplane.push_back(
-=======
                   
 		  hitsplane.push_back(
->>>>>>> decbe7ae
                           EUTelMille::HitsInPlane(
                               1000. * hit->getPosition()[0],
                               1000. * hit->getPosition()[1],
@@ -1585,10 +1531,12 @@
 
   }
 
-  streamlog_out ( MESSAGE1 ) << "Number of hits in the individual planes: ";
-  for(size_t i = 0; i < _allHitsArray.size(); i++)
-    streamlog_out ( MESSAGE1 ) << _allHitsArray[i].size() << " ";
-  streamlog_out ( MESSAGE1 ) << endl;
+  if( _inputMode != 1 ) {
+    streamlog_out ( MESSAGE1 ) << "Number of hits in the individual planes: ";
+    for(size_t i = 0; i < _allHitsArray.size(); i++)
+      streamlog_out ( MESSAGE1 ) << _allHitsArray[i].size() << " ";
+    streamlog_out ( MESSAGE1 ) << endl;
+  }
 
   streamlog_out ( MESSAGE1 ) << "Number of track candidates found: " << _iEvt << ": " << _nTracks << endl;
 
@@ -1612,11 +1560,18 @@
       _xPosHere = new double[_nPlanes];
       _yPosHere = new double[_nPlanes];
       _zPosHere = new double[_nPlanes];
+
 
       for (unsigned int help = 0; help < _nPlanes; help++) {
         _xPosHere[help] = _xPos[track][help];
         _yPosHere[help] = _yPos[track][help];
         _zPosHere[help] = _zPos[track][help];
+
+        if( _inputMode == 1 ) {
+          _waferResidX[help] = _trackResidX[track][help];
+          _waferResidY[help] = _trackResidY[track][help];
+          _waferResidZ[help] = _trackResidZ[track][help];
+        } 
       }
 
       Chiquare[0] = 0.0;
@@ -1647,16 +1602,20 @@
       } // end loop over all planes
 
       streamlog_out ( MESSAGE1 ) << endl;
-      
+     
+      if( _inputMode == 1 ) {
+
+      }else{ 
       if(_alignMode == 3)
         {
+          streamlog_out(MESSAGE1) << " AlignMode = " << _alignMode << " _inputMode = " << _inputMode << std::endl;
+
           //use minuit to find tracks
           size_t mean_n = 0  ;
           double mean_x = 0.0;
           double mean_y = 0.0;
           double mean_z = 0.0;
           int index_hitsarray=0;
-          int index_firsthit=0;
           double x0 = -1.;
           double y0 = -1.;
           //double z0 = -1.;
@@ -1677,9 +1636,8 @@
             const double x = _xPos[track][help];
             const double y = _yPos[track][help];
             const double z = _zPos[track][help];
-            if( abs(x)>1e-06 && abs(y)>1e-06 && abs(z)>1e-06 && index_firsthit == 0 )
+            if( abs(x)>1e-06 && abs(y)>1e-06  )
             {
-              index_firsthit = help; 
               x0 = _xPos[track][help];
               y0 = _yPos[track][help];
               //z0 = _zPos[track][help];
@@ -1703,7 +1661,7 @@
                 double sigmay  = _resolutionY[help];
                 double sigmaz  = _resolutionZ[help];
                   
-                if( abs(x)>1e-06 && abs(y)>1e-06 && abs(z)>1e-06 )
+                if( !( abs(x)<1e-06 && abs(y)<1e-06) )
                 {
                   mean_z += z;
                   mean_x += x;
@@ -1711,7 +1669,7 @@
                   mean_n++;  
                 } 
 
-                if( abs(x)<1e-06 && abs(y)<1e-06 && abs(z)<1e-06 )
+                if( abs(x)<1e-06 && abs(y)<1e-06  )
                 {
                   sigmax = 1000000.;
                   sigmay = 1000000.;
@@ -1778,7 +1736,7 @@
             const double x = hitsarray[i].x;
             const double y = hitsarray[i].y;
             const double z = hitsarray[i].z;
-            if( abs(x)>1e-06 && abs(y)>1e-06 && abs(z)>1e-06 )
+            if( !(abs(x)<1e-06 && abs(y)<1e-06) )
             {
               sxx += pow(x-mean_x,2);
               syy += pow(y-mean_y,2);
@@ -1870,7 +1828,7 @@
 		    TVector3 point=Line2Plane(help, vpoint,vvector);
 
 		    //determine the residuals
-		    if( abs(x)>1e-06 && abs(y)>1e-06 && abs(z)>1e-06 )
+		    if( !(abs(x)<1e-06 && abs(y)<1e-06)  )
 		      {
 			_waferResidX[help] = point[0] - x;
 			_waferResidY[help] = point[1] - y;
@@ -1890,6 +1848,7 @@
         }
       else
         {
+          streamlog_out(MESSAGE1) << " AlignMode = " << _alignMode << " _inputMode = " << _inputMode << std::endl;
           // Calculate residuals
           FitTrack(_nPlanes,
                    _xPosHere,
@@ -1902,6 +1861,9 @@
                    _waferResidY,
                    angle);
         }
+
+      }
+ 
       streamlog_out ( MESSAGE1 ) << "Residuals X: ";
 
       for (unsigned int help = 0; help < _nPlanes; help++) {
@@ -2151,7 +2113,7 @@
           delete [] label;
 
         } else if (_alignMode == 3) {
-          if(validminuittrack)
+          if(validminuittrack || _inputMode == 1 )
             {
               const int nLC = 4; // number of local parameters
               const int nGL = _nPlanes * 6; // number of global parameters
