--- conflicted
+++ resolved
@@ -189,18 +189,11 @@
 				_trackFitter->updateTrackFromGBLTrajectory(traj,track,mapSensorIDToCorrectionVec);
 				std::map< int, std::map< float, float > >  SensorResidual; 
 				std::map< int, std::map< float, float > >  SensorResidualError; 
-<<<<<<< HEAD
-				_trackFitter->getResidualOfTrackandHits(traj, pointList, SensorResidual, SensorResidualError);
-//				if(chi2/static_cast<float>(ndf) < 5){
-					plotResidual(SensorResidual,SensorResidualError);//TO DO: Need to fix how we histogram.
-//				}
-=======
 				std::map< int, int> planes;
 				_trackFitter->getResidualOfTrackandHits(traj, pointList,track, SensorResidual, SensorResidualError, planes);
 				if(chi2/static_cast<float>(ndf) < 5){
 				  plotResidual(SensorResidual,SensorResidualError, planes);//TO DO: Need to fix how we histogram.
 				}
->>>>>>> d15aea42
 			}else{
 				streamlog_out(DEBUG5) << "Ierr is: " << ierr << " Do not update track information " << std::endl;
 				static_cast < AIDA::IHistogram1D* > ( _aidaHistoMap1D[ _histName::_fitsuccessHistName ] ) -> fill(0.0);
@@ -234,11 +227,7 @@
 
 
 //TO DO:This is a very stupid way to histogram but will add new class to do this is long run 
-<<<<<<< HEAD
-void EUTelProcessorGBLTrackFit::plotResidual(std::map< int, std::map<float, float > >  & sensorResidual, std::map< int, std::map<float, float > >  & sensorResidualError){
-=======
 void EUTelProcessorGBLTrackFit::plotResidual(std::map< int, std::map<float, float > >  & sensorResidual, std::map< int, std::map<float, float > >  & sensorResidualError, std::map< int, int > & planes){
->>>>>>> d15aea42
 	//////////////////////////////////////////////////////////////////////////////////////////////////////////////////////////Residual plot
 	/* Obtain DUT IDs */
         std::map< int, int>::iterator planes_it;
@@ -258,20 +247,6 @@
 	/* Fill histograms */
 	std::map< int, std::map< float, float > >::iterator sensor_residual_it;
 	for(sensor_residual_it = sensorResidual.begin(); sensor_residual_it != sensorResidual.end(); sensor_residual_it++) {
-<<<<<<< HEAD
-		std::map<float, float> map = sensor_residual_it->second;
-		if( !map.empty()){
-			float res = map.begin()->first;	
-			if( sensor_residual_it->first == 0){static_cast < AIDA::IHistogram1D* > ( _aidaHistoMap1D[ _histName::_residGblFitHistNameX0 ] ) -> fill(res);}
-			if( sensor_residual_it->first == 1){static_cast < AIDA::IHistogram1D* > ( _aidaHistoMap1D[ _histName::_residGblFitHistNameX1 ] ) -> fill(res);}
-			if( sensor_residual_it->first == 2){static_cast < AIDA::IHistogram1D* > ( _aidaHistoMap1D[ _histName::_residGblFitHistNameX2 ] ) -> fill(res);}
-			if( sensor_residual_it->first == 3){static_cast < AIDA::IHistogram1D* > ( _aidaHistoMap1D[ _histName::_residGblFitHistNameX3 ] ) -> fill(res);}
-			if( sensor_residual_it->first == 4){static_cast < AIDA::IHistogram1D* > ( _aidaHistoMap1D[ _histName::_residGblFitHistNameX4 ] ) -> fill(res);}
-			if( sensor_residual_it->first == 5){static_cast < AIDA::IHistogram1D* > ( _aidaHistoMap1D[ _histName::_residGblFitHistNameX5 ] ) -> fill(res);}
-			if( sensor_residual_it->first == 20 or sensor_residual_it->first == 6){static_cast < AIDA::IHistogram1D* > ( _aidaHistoMap1D[ "Residual6X" ] ) -> fill(res);}
-			if( sensor_residual_it->first == 21 or sensor_residual_it->first == 7 ){static_cast < AIDA::IHistogram1D* > ( _aidaHistoMap1D[ "Residual7X" ] ) -> fill(res);}
-
-=======
 	  std::map<float, float> map = sensor_residual_it->second;
 	  if( !map.empty()){
 	    float res = map.begin()->first;
@@ -284,7 +259,6 @@
 	    if( sensor_residual_it->first == dut1 ){static_cast < AIDA::IHistogram1D* > ( _aidaHistoMap1D[ _histName::_residGblFitHistNameXDut1 ] ) -> fill(res);}
 	    if( sensor_residual_it->first == dut2 ){static_cast < AIDA::IHistogram1D* > ( _aidaHistoMap1D[ _histName::_residGblFitHistNameXDut2 ] ) -> fill(res);}
 	    
->>>>>>> d15aea42
 		}else{
 			streamlog_out(DEBUG5) << "The map is NULL" <<std::endl;
 		}
@@ -295,13 +269,8 @@
 			if( sensor_residual_it->first == 3){static_cast < AIDA::IHistogram1D* > ( _aidaHistoMap1D[ _histName::_residGblFitHistNameY3 ] ) -> fill(res2);}
 			if( sensor_residual_it->first == 4){static_cast < AIDA::IHistogram1D* > ( _aidaHistoMap1D[ _histName::_residGblFitHistNameY4 ] ) -> fill(res2);}
 			if( sensor_residual_it->first == 5){static_cast < AIDA::IHistogram1D* > ( _aidaHistoMap1D[ _histName::_residGblFitHistNameY5 ] ) -> fill(res2);}
-<<<<<<< HEAD
-			if( sensor_residual_it->first == 20 or sensor_residual_it->first == 6){static_cast < AIDA::IHistogram1D* > ( _aidaHistoMap1D[ "Residual6Y" ] ) -> fill(res2);}
-			if( sensor_residual_it->first == 21 or sensor_residual_it->first == 7){static_cast < AIDA::IHistogram1D* > ( _aidaHistoMap1D[ "Residual7Y" ] ) -> fill(res2);}
-=======
 			if( sensor_residual_it->first == dut1){static_cast < AIDA::IHistogram1D* > ( _aidaHistoMap1D[ _histName::_residGblFitHistNameYDut1 ] ) -> fill(res2);}
 			if( sensor_residual_it->first == dut2){static_cast < AIDA::IHistogram1D* > ( _aidaHistoMap1D[ _histName::_residGblFitHistNameYDut2 ] ) -> fill(res2);}
->>>>>>> d15aea42
 
 				
 	}
@@ -398,19 +367,9 @@
         AIDA::IHistogram1D * residGblFit3X = marlin::AIDAProcessor::histogramFactory(this)->createHistogram1D(_histName::_residGblFitHistNameX3, NBinX, MinX, MaxX); 
         AIDA::IHistogram1D * residGblFit4X = marlin::AIDAProcessor::histogramFactory(this)->createHistogram1D(_histName::_residGblFitHistNameX4, NBinX, MinX, MaxX); 
         AIDA::IHistogram1D * residGblFit5X = marlin::AIDAProcessor::histogramFactory(this)->createHistogram1D(_histName::_residGblFitHistNameX5, NBinX, MinX, MaxX); 
-<<<<<<< HEAD
-
-        AIDA::IHistogram1D * residGblFit6X = marlin::AIDAProcessor::histogramFactory(this)->createHistogram1D("Residual6X" , NBinX,MinX, MaxX); 
-        AIDA::IHistogram1D * residGblFit6Y = marlin::AIDAProcessor::histogramFactory(this)->createHistogram1D("Residual6Y" , NBinX, MinX, MaxX); 
-        AIDA::IHistogram1D * residGblFit7X = marlin::AIDAProcessor::histogramFactory(this)->createHistogram1D("Residual7X" , NBinX, MinX, MaxX); 
-        AIDA::IHistogram1D * residGblFit7Y = marlin::AIDAProcessor::histogramFactory(this)->createHistogram1D("Residual7Y" , NBinX, MinX, MaxX); 
-
-
-=======
 	AIDA::IHistogram1D * residGblFitDut1X = marlin::AIDAProcessor::histogramFactory(this)->createHistogram1D(_histName::_residGblFitHistNameXDut1, NBinX, -0.4, 0.4);
 	AIDA::IHistogram1D * residGblFitDut2X = marlin::AIDAProcessor::histogramFactory(this)->createHistogram1D(_histName::_residGblFitHistNameXDut2, NBinX, -0.4, 0.4);
         
->>>>>>> d15aea42
 
               _aidaHistoMap1D.insert(std::make_pair(_histName::_residGblFitHistNameX0, residGblFit0X));
               _aidaHistoMap1D.insert(std::make_pair(_histName::_residGblFitHistNameX1, residGblFit1X));
