--- conflicted
+++ resolved
@@ -290,12 +290,7 @@
 void EUTelProcessorGBLTrackFit::end() {
 	float total = 0;
 	double sizeFittedTracks = _chi2NdfVec.size();
-<<<<<<< HEAD
 	for(int i=0; i<_chi2NdfVec.size(); ++i){
-=======
-	cout<<"This is the chi2s"<<endl;
-	for(size_t i=0; i<_chi2NdfVec.size(); ++i){
->>>>>>> afd142da
 		total= total + _chi2NdfVec.at(i);//TO DO: This is does not seem to output the correct average chi2. Plus do we really need this to fit?
 	}
 	//TO DO: We really should have a better way to look track per track	and see if the correction is too large. 
