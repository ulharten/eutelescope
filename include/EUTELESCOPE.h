/*
 *   This source code is part of the Eutelescope package of Marlin.
 *   You are free to use this source files for your own development as
 *   long as it stays in a public research context. You are not
 *   allowed to use it for commercial purpose. You must put this
 *   header with author names in all development based on this file.
 *
 */

#ifndef EUTELESCOPE_NAMESPACE_H
#define EUTELESCOPE_NAMESPACE_H

//! The eutelescope namespace.
/*! This namespace is used in order not to pollute neither the lcio,
 *  nor the Marlin, not the standard namespaces. It contains all
 *  classes defined by the EUDET JRA1 collaboration in order to
 *  develop both their DAQ and analysis/reconstruction software.
 *
 */

namespace eutelescope {}
#endif

#ifndef EUTELESCOPE_H
#define EUTELESCOPE_H

# include <iomanip>
# include <sstream>
# include <exception>
# include <stdexcept>

#ifdef USE_MARLIN
// streamlog include
#include "streamlog/streamlog.h"
#endif

// system includes <>
#include <iostream>
#include <string>
#include <vector>

namespace eutelescope
{

  //! Global constants used in the Eutelescope package
  /*!
   * This class has only static data members used only to define global
   * constant to be used within the Eutelescope package. Please add here
   * whatever constant you want to use.  A typical useful of this class
   * is to define name of collection to be retrieved/saved from/to
   * files.
   *
   */

  class EUTELESCOPE
  {

  public:
    //! Default destructor.
    /*! This is the default destructor, but it is actually a NO-OP
     *  since there is nothing to be destroyed.
     */
    virtual ~ EUTELESCOPE ()  {;  }

  public:

    // PARAMETER NAMES USED IN THE HEADER IMPLEMENTATION

    //! Parameter key to store/recall the header version number
    static const char * HEADERVERSION;

    //! Parameter key to store/recall the data type
    /*! The value of DATATYPE can be set using one of the static const
     *  defined in this class. Use DAQDATA for data coming from a real
     *  acquisition; SIMULDATA for data produced by a simulation job;
     *  CONVDATA for data converted from another data format.
     *
     *  @see EUTELESCOPE::DAQDATA, EUTELESCOPE::SIMULDATA, EUTELESCOPE::CONVDATA
     */
    static const char * DATATYPE;

    //! Parameter key to store/recall the number of events in the file
    static const char * NOOFEVENT;

    //! Parameter key to store/recall the date time string in human readable format
    static const char * DATETIME;

    //! Parameter key to store/recall the DAQ hardware name
    /*! The value of the DAQHWNNAME stored in the header of LCIO file
     *  can be one of the DAQ name provided in this class.  @see
     *  EUTELESCOPE::EUDRB, EUTELESCOPE::IPHCIMAGER,
     *  EUTELESCOPE::SUCIMAIMAGER
     */
    static const char * DAQHWNAME;

    //! Parameter key to store/recall the DAQ hardware version
    static const char * DAQHWVERSION;

    //! Parameter key to store/recall the DAQ software name
    /*! This parameter can be set using one of the const string
     *  defined as well in this class (e.g. EUDAQ).
     *
     *  @see EUTELESCOPE::EUDAQ
     */
    static const char * DAQSWNAME;

    //! Parameter key to store/recall the DAQ software version
    static const char * DAQSWVERSION;

    //! Parameter key to store/recall the simulation software name
    static const char * SIMULSWNAME;

    //! Parameter key to store/recall the simulation software version
    static const char * SIMULSWVERSION;

    //! Parameter key to store/recall the geometry identification number
    static const char * GEOID;

    //! Parameter key to store/recall the beam location
    static const char * BEAMLOCATION;

    //! Parameter key to store/recall the beam type
    static const char * BEAMTYPE;

    //! Parameter key to store/recall the beam energy
    static const char * BEAMENERGY;

    //! Parameter key to store/recall the number of detector in the file
    static const char * NOOFDETECTOR;

    //! Parameter key to store/recall the minimum X pixel
    static const char * MINX;

    //! Parameter key to store/recall the maximum X pixel
    static const char * MAXX;

    //! Parameter key to store/recall the minimum Y pixel
    static const char * MINY;

    //! Parameter key to store/recall the maximum Y pixel
    static const char * MAXY;

    //! Parameter key to store/recall the list of applied processors
    static const char * APPLIEDPROCESSOR;

    //! Parameter key to store/recall the intermediate file names
    static const char * INTERMEDIATEFILE;

    //! Parameter key to store/recall the user defined run header comment
    static const char * USERCOMMENT;

    // standard name to be saved into the header

    //! Constant used to identify really acquired data
    static const char * DAQDATA;

    //! Constant used to identify simulated data
    static const char * SIMULDATA;

    //! Constant used to identify data converted from another data format
    static const char * CONVDATA;

    //! Constant used to identify the DAQ board designed by INFN
    static const char * EUDRB;

    //! Constant used to identify the DAQ board developed in IPHC/LEPSI
    static const char * IPHCIMAGER;

    //! Constant used to identify the DAQ board developed by the SUCIMA collaboration
    static const char * SUCIMAIMAGER;

    //! Constant used to identify the DAQ software developed by Geneva team
    static const char * EUDAQ;

    //! Constant used to identify the EUDRB operation mode
    static const char * EUDRBMODE;

    //! Constant used to identify the detectors making the telescope
    static const char * EUDRBDET;

    // PARAMETER NAMES USED IN THE EVENT IMPLEMENTATION

    //! Constant used to get/set the event type
    static const char * EVENTTYPE;


    // pixel flags

    //! Constant to identify good pixels
    static const int GOODPIXEL;

    //! Constant to identify bad pixels
    static const int BADPIXEL;

    //! Constant to identify hit pixels
    static const int HITPIXEL;

    //! Constant to identify missing pixels
    static const int MISSINGPIXEL;

    //! Constant to identify pixels firing too often
    static const int FIRINGPIXEL;

    // algorithm names

    //! Bad pixel masking algorithm identifier
    /*! @see EUTelPedestalNoiseProcessor::maskBadPixel() for a
     *  detailed description of the algorithm
     */
    static const char * NOISEDISTRIBUTION;

    //! Bad pixel masking algorithm identifier
    /*! @see EUTelPedestalNoiseProcessor::maskBadPixel() for a
     * detailed description of the algorithm.
     */
    static const char * ABSOLUTENOISEVALUE;

    //! Bad pixel masking algorithm identifier
    /*! @see EUTelPedestalNoiseProcessor::maskBadPixel() for a
     * detailed description of the algorithm.
     */
    static const char * DEADPIXEL;

    //! Bad pixel masking algorithm identifier
    /*! @see EUTelPedestalNoiseProcessor::maskBadPixel() for a
     * detailed description of the algorithm.
     */
    static const char * ABSOLUTEPEDEVALUE;

    //! Common mode algorithm identifier
    static const char * FULLFRAME;

    //! Common mode algorithm identifier
    static const char * ROWWISE;

    //! Pedestal calculation algorithm identifier
    /*! This string is used to identify a pedestal calculation
     *  algorithm. @a MEANRMS means that the pedestal value is defined
     *  as the mean value of each single pixel signal distribution,
     *  while the noise is given by the distribution RMS. The
     *  algorithm is based on the use of std::vector's
     */
    static const char * MEANRMS;

    //! Pedestal calculation algorithm identifier
    /*! This string is used to identify a pedestal calculation
     *  algorithm. @a AIDAPROFILE means that pedestal and noise are
     *  determined taking advantages from the use of an
     *  AIDA::IProfile2D object. For each event, all pixel signals are
     *  filled into a 2d profile properly booked in the init()
     *  phase. When the loop is complete, the mean value and the noise
     *  of each pixel is dumped from the IProfile2D to pedestal and
     *  noise std::vector's. Of course, the use of it is limited to
     *  the cases in which USE_AIDA is defined. Otherwise, the
     *  algorithm will fall back to something, may be to so elegant,
     *  but definitely more standard (EUTELESCOPE::MEANRMS).
     */
    static const char * AIDAPROFILE;

    //! Fixed frame clustering algorithm
    /*! For a detailed description @see
     *  EUTelClusteringProcessor::_clusteringAlgo
     */
    static const char * FIXEDFRAME;


    //! Digital fixed frame clustering algorithm
    /*! For a detailed description @see
     *  EUTelClusteringProcessor::_clusteringAlgo
     */
    static const char * DFIXEDFRAME;

    //! Clustering algorithm for ZS data
    /*! This is the basic algorithm for clustering together zero
     *  suppress data. It is based on three numbers, the minimum
     *  distance between pixels, the seed SNR and the cluster SNR.
     */
    static const char * SPARSECLUSTER;

    //! clustering algorithm for ZS data with better performance
    /*! This is an advanced clustering algorithm for sparsified pixel.
     *  It is based on two numbers: the seed SNR and the cluster SNR.
     */
    static const char * SPARSECLUSTER2;
    static const char * SPARSECLUSTER3;

    //! Bricked cluster fixed frame algorithm
    /*! For a detailed description @see
     *  EUTelClusteringProcessor::_clusteringAlgo
     *  HACK TAKI
     */
    static const char * BRICKEDCLUSTER;

    //! Analog type of the data readout
    /*! For a detailed description @see
     *  EUTelClusteringProcessor::_dataFormatType
     */
    static const char *   ANALOG;
 
    //! Digital type of the data readout
    /*! For a detailed description @see
     *  EUTelClusteringProcessor::_dataFormatType
     */
    static const char *   DIGITAL;
 
    //! Binary type of the data readout
    /*! For a detailed description @see
     *  EUTelClusteringProcessor::_dataFormatType
     */
    static const char *   BINARY;

    //! Fixed weight algorithm for the pedestal / noise update
    /*! The name for the pedestal and noise update algorithm. @see
     *  EUTelUpdatePedestalNoiseProcessor
     */
    static const char * FIXEDWEIGHT;

    //! Cluster separation algorithm with only flagging capability
    /*! The name for the cluster separation algorithm that is not
     *  really dividing merging clusters, but only flagging their
     *  quality. @see EUTelClusterSeparationProcessor
     */
    static const char * FLAGONLY;

    // Encoding strings

    //! Default Tracker(Raw)Data encoding for full matrix
    /*! This constant string is used with CellIDEncoder to define the
     *  default encoding used for describe cells into a
     *  Tracker(Raw)Data object
     */
    static const char * MATRIXDEFAULTENCODING;

    //! Default encoding for zero suppress data
    /*! This constant string is used with CellIDEncoder to define the
     *  encoding used for describe cells in a TrackerData object
     *  containing sparsified pixel.
     *
     *  "sensorID:7,xMin:12,xMax:12,yMin:12,yMax:12"
     *
     *  The sparse pixel type is defined using the SparsePixelType
     *  enumeration.
     *
     *  @see SparsePixelType
     *
     */
    static const char * ZSDATADEFAULTENCODING;

    //! Default TrackerData encoding for cluster
    /*! This constant string is used with CellIDEncoder to define the
     *  default encoding used for describe cells into a clusters. This
     *  encoding is different from the one for complete matrices.
     *
     *  Note about cluster quality: this is a three bit flag to be
     *  used with the cluster quality enum.
     *
     *  @see ClusterQuality
     */
    static const char * CLUSTERDEFAULTENCODING;


<<<<<<< HEAD
    //! Normal TrackerData encoding for cluster
    /*! This constant string is used with CellIDEncoder to define the first non- default encoding used for describe cells into a clusters. This
     *  encoding is different from the one for complete matrices.
     *
     *  Note about cluster quality: this is a three bit flag to be
     *  used with the cluster quality enum.
     *
     *  @see ClusterQuality
     */
    static const char * CLUSTERENCODING;

=======
>>>>>>> 45a6cab6
    //! Default TrackerPulse encoding for cluster
    /*! This constant string is used with CellIDEncoder to define the
     *  default encoding used to describe cells into a tracker
     *  pulse. This encoding is very similar to CLUSTERDEFAULTENCODING
     *  but instead of the quality it has a 5 bit fields to identify
     *  the cluster reimplementation class.
     *
     *  @see ClusterType
     */
    static const char * PULSEDEFAULTENCODING;

    //! Zero suppress cluster default encoding
    /*! This encoding string is used for the TrackerData containing
     *  clusters made by sparsified pixels
     *
     *  @see SparsePixelType
     *  @see ClusterQuality
     */
    static const char * ZSCLUSTERDEFAULTENCODING;


    //! SensorID and properties encoding for hits
    /*! This encoding string is used for the TrackerHit* classes
     *
     *  @see HitProperties
     */
    static const char * HITENCODING;

  };


  //! Detector type enum
  /*! This enumeration type is used to identify a specific detector
   *  type.
   *
   */
  enum EUTelDetectorType {
    kTLU               =   0,
    kMimoTel           = 100,
    kMimosa18          = 101,
    kMimosa26          = 102,
    kDEPFET            = 103,
    kTaki              = 104,
    kAPIX              = 105,
    kFortis            = 106,
    kTimepix           = 107
  } ;

  //! Readout mode
  /*! This enumeration type is used to identify a readout mode
   *
   */
  enum EUTelReadoutMode {
    kRAW2             =   0,
    kRAW3             =   1,
    kZS               = 100,
    kZS2              = 101
  };


  //! Event type enum
  /*! This enumeration type has been introduced in order to
   *  distinguish the three main different kind of events available in
   *  a EUTelEventImpl. Those are the following:
   *
   *  \li <b>kBORE</b>: Beginning Of Run Event. This is a dummy event
   *  containing none of the real data collection. For the time being
   *  it is not used since the first event of the run can be
   *  identified precisely being the first after the run header
   *  record.
   *
   *  \li <b>kEORE</b>: End of Run Event. This is the last event of
   *  the run. If the DAQ software was able to terminate properly the
   *  run this event should be the last, otherwise it has to be
   *  appended "manually" using a sort of LCIO file fix.
   *
   *  \li <b>kDE</b>: Data Event. This is flag is used for all the
   *  other events in the run, the ones containing the data collection
   *  to be used for the analysis.
   *
   *  \li <b>kUNKNOWN</b>: type unknown or not set. This value has
   *  been introduced in order to extend the compatibility to non
   *  EUTelEventImpl event. In such case, in fact, asking for a not
   *  existing parameter will return 0.
   *
   */
  enum EventType {
    kUNKNOWN  = 0,
    kBORE     = 1,
    kDE       = 2,
    kEORE     = 3
  };


  //! hit properties enum
  /*! This enum can be attached to a LCIO class describing a hit or it
   *  can be inserted into the CellID describing the hit
   *  collection. It is a seven bit flag (defined in
   *  EUTELESCOPE::HITENCODING), that can be used to discriminate
   *  among different hit types and properties.
   *
   *  Here a description of all allowed value of hit properties and
   *  their meaning:
   *
   *  \li <b>kHitInGlobalCoord</b>: if set, the hit x/y/z coordinates
   *  are given in the global coordinate system
   *
   *  \li <b>kFittedHit</b>: if set, the hit comes from a fitted track
   *
   *  There are "not assigned" bits that can be used in the
   *  future to mark other different kind of hit flags.
   */
  enum HitProperties {
    kHitInGlobalCoord  = 1L << 0,
    kFittedHit         = 1L << 1,
    kSimulatedHit      = 1L << 2
  };


  //! Cluster quality enum
  /*! This enum can be attached to a LCIO class describing a cluster
   *  or it can be inserted into the CellID describing the cluster
   *  collection. It is a seven bit flag (defined in
   *  EUTELESCOPE::CLUSTERDEFAULTENCODING), that can be used to
   *  discriminate among different cluster qualities. This is because
   *  not all clusters passing the required cuts can be considered to
   *  be at the same quality levels. For example there are clusters
   *  centered on or so close to the detector edge that are
   *  incomplete. Those, even if they are passing the threshold for
   *  cluster identification they cannot be used for resolution
   *  studies, because their calculated position if biased by the
   *  missing pixels. The same apply for pixels with one missing pixel
   *  because was flagged as bad during the clustering processor.
   *
   *  Here a description of all allowed value of cluster quality and
   *  their meaning:
   *
   *  \li <b>kGoodCluster</b>: this flag is used to identify clusters
   *  having no problem at all.
   *
   *  \li <b>kIncompleteCluster</b>: this flag is used to identify
   *  clusters in which at least one pixel is missing because it was
   *  flagged as bad during the previous analysis processors.
   *
   *  \li <b>kBorderCluster</b>: this flag is used with clusters found
   *  to close to the detector edge and for that reason, their
   *  completeness cannot be garanted.
   *
   *  \li <b>kMergedCluster</b>: this flag is used to label clusters
   *  that have been tracked in a position so close to another cluster
   *  that charge sharing between the two cannot be excluded.
   *
   *  There are still two "not assigned" bits that can be used in the
   *  future to mark other different kind of bad quality clusters.
   *
   */

  enum ClusterQuality {
    kGoodCluster       = 0,
    kIncompleteCluster = 1L << 0,
    kBorderCluster     = 1L << 1,
    kMergedCluster     = 1L << 2,
    kNoisyCluster      = 1L << 3
  };

  //! Cluster quality bit-wise AND operator
  /*! This is a convenience operator used to identify the reason of a
   *  non good quality clusters. Bad quality clusters may be so for more
   *  than one reason simultaneously. This operator is used in the
   *  identification of such reasons.
   *
   *  @param a A cluster quality value
   *  @param b Another cluster quality value
   *  @return the bit wise and among @a a and @a b
   */
  ClusterQuality operator&(ClusterQuality a, ClusterQuality b);


  //! Cluster quality bit-wise OR operator
  /*! This is a crucial operator for ClusterQuality since, during the
   *  cluster search processor, a cluster maybe flagged with one or
   *  more than one "bad" qualities. For this reason, using this
   *  operator can allow to flag the same cluster with more than one
   *  bad qualities.
   *
   *  @param a A cluster quality value
   *  @param b Another cluster quality value
   *  @return the bit wise or among @a a and @a b
   */
  ClusterQuality operator|(ClusterQuality a, ClusterQuality b);


  //! Cluster quality self bit-wise OR operator
  /*! @see operator|(ClusterQuality a, ClusterQuality b)
   *  @bug Not working!!!! Have a look on the web...
   */
  ClusterQuality operator|=(ClusterQuality a, ClusterQuality b);

  //! Cluster quality operator <<
  /*! This operator can be used to stream out the value of a cluster
   *  quality enum. Both the numerical and the textual values are shown.
   *
   *  @param os The input output stream
   *  @param quality The variable to the be stream out
   *  @return The input output stream
   */
  std::ostream& operator<<(std::ostream& os, const ClusterQuality & quality);

  //! Cluster type enum
  /*! This enum is used in the encoding of a TrackerPulse to describe
   *  which was the underlying class used for the description of the
   *  cluster during the clusterization process itself.
   *
   */
  enum ClusterType {
    kEUTelFFClusterImpl       = 0,
    kEUTelSparseClusterImpl   = 1,
    kEUTelDFFClusterImpl      = 2,
    kEUTelBrickedClusterImpl  = 3,
    kEUTelGenericSparseClusterImpl = 4,
    // add here all the other cluster type numbering them in between 0
    // and 31 unknown
    kUnknown                  = 31
  };

  //! Sparse pixel type enum
  /*! This enumerator is used to define the sparsified pixel type.
   *
   */
  enum SparsePixelType {
    kEUTelBaseSparsePixel   = 0,
    kEUTelSimpleSparsePixel = 1,
    kEUTelGenericSparsePixel = 2,
    kEUTelGeometricPixel = 3,
    // add here your implementation
    kUnknownPixelType       = 31
  };

  //! SparsePixelType operator <<
  /*! This operator can be used to stream out the value of a sparse
   *  pixel type enum. Both the numerical and the textual values are
   *  shown.
   *
   *  @param os The input output stream
   *  @param type The variable to the be stream out
   *  @return The input output stream
   */
  std::ostream& operator<<(std::ostream& os, const SparsePixelType& type) ;



  // From here down a list of interesing utilities. Those are mainly
  // copied from the eudaq library

  //! Convert to upper case
  /*! This function converts the input string into a full capital
   *  string.
   *
   *  @param inputString The string to be transformed in capitol
   *  letters.
   *  @return A fully capitalized string
   */
  std::string ucase(const std::string & inputString) ;

  //! Convert to lower case
  /*! This function takes a string as an input and return the same
   *  string written with all small letters
   *
   *  @param inputString The string to be transformed
   *  @return A string with only small letters
   */
  std::string lcase(const std::string & inputString);

  //! Trim a string
  /*! This function removes the leading and trailing white spaces from
   *  a string
   *
   *  @param inputString The string to be trimmed
   *  @return The trimmed string
   */
  std::string trim(const std::string & inputString);

  //! Escape a string
  /*! This function replaces all the characters that need to be
   *  escaped with the correct escape sequence.
   *
   *  @param inputString The string to be escaped
   *  @return The escaped string
   */
  std::string escape(const std::string & inputString);

  //! Get the first line of a text
  /*! This function returns the first line of a string. If the input
   *  string is made by only one line then the return string will be
   *  identical to the input one.
   *
   *  @param inputString The input text
   *  @return The first line of the input text
   */
  std::string firstline(const std::string & inputString);

  //! Tokenize a string according to a delimiter
  /*! This function takes an input string and returns a vector of
   *  strings with the input string chopped in pieces according to the
   *  defined delimiter
   *
   *  @param inputString The string to be split
   *  @param delim The token delimiter
   *  @return A vector of string
   */
  std::vector<std::string > split(const std::string & inputString, const std::string & delim);


  //! Convert to string
  /*! This very useful function converts any type to a string. There
   *  must be a compatible streamer defined for this function to
   *  work.
   *
   *  @param x The value to be converted
   *  @param digits The number of digits the output string has to have
   *  @return A string containing the input value
   */
  template <typename T>
  std::string to_string( const T & x, int digits = 0 ) {

    std::ostringstream s;
    s << std::setfill('0') << std::setw( digits ) << x;
    return s.str();
  }


  //! Converts any type to a string in hexadecimal
  /*! The input type needs to have a valid ostream streamer.
   *
   *  @param x The value to be converted
   *  @param digits The miimum number of digits, shorter numbers are
   *  padded with zeroes
   *
   *  @return A string representing the input value in hex
   */
  template< typename T>
  inline std::string to_hex( const T & x, int digits = 0 ) {
    std::ostringstream s;
    s << std::hex << std::setfill('0') << std::setw( digits ) << x;
    return s.str();
  }

  //! Template specialization for T = const unsigned char
  template <>
  inline std::string to_hex( const unsigned char & x, int digits ) {

    return to_hex( static_cast< int >(x), digits );
  }

  //! Template specialization for T = const signed char
  template <>
  inline std::string to_hex( const signed char & x, int digits ) {

    return to_hex( static_cast< int >(x), digits );
  }

  //! Template specialization for T = const char
  template <>
  inline std::string to_hex( const char & x, int digits ) {

    return to_hex( static_cast< unsigned char >(x), digits );
  }

  //! Converts a string to any type
  /*! This template function is particularly useful when getting
   *  parameters from GetTag
   *
   *  @param x The string to be converted
   *  @param def The default value to be used in case of an invalid
   *  string. This is also very useful to specify the proper template
   *  type w/o having to specify it explicitly
   *
   *  @return An object of type T with the value represented in x, or
   *  it that is not valid then the value of def.
   */
  template <typename T>
  inline T from_string( const std::string & x, const T & def = 0 ) {

    if (x == "") return def;
    T ret = def;
    std::istringstream s(x);
    s >> ret;
    char remain = '\0';
    s >> remain;
    if (remain) throw std::invalid_argument("Invalid argument: " + x);
    return ret;
  }

  //! Template specialization if T is a string
  template <>
  inline std::string from_string( const std::string & x, const std::string & def ) {

    return x == "" ? def : x;
  }

}

#if USE_MARLIN
// custom verbosity levels
namespace streamlog {

  //! Verbosity level for the EUTelTestFitter processor
  DEFINE_STREAMLOG_LEVEL( TESTFITTERMESSAGE,  "TESTFITTERMESSAGE", message_base_level - 50 + 3 , STREAMLOG_MESSAGE_ACTIVE )

  //! Verbosity level for the EUTelMille processor
  DEFINE_STREAMLOG_LEVEL( MILLEMESSAGE,  "MILLEMESSAGE", message_base_level - 50 + 1 , STREAMLOG_MESSAGE_ACTIVE )

}
#endif

#endif<|MERGE_RESOLUTION|>--- conflicted
+++ resolved
@@ -359,20 +359,6 @@
     static const char * CLUSTERDEFAULTENCODING;
 
 
-<<<<<<< HEAD
-    //! Normal TrackerData encoding for cluster
-    /*! This constant string is used with CellIDEncoder to define the first non- default encoding used for describe cells into a clusters. This
-     *  encoding is different from the one for complete matrices.
-     *
-     *  Note about cluster quality: this is a three bit flag to be
-     *  used with the cluster quality enum.
-     *
-     *  @see ClusterQuality
-     */
-    static const char * CLUSTERENCODING;
-
-=======
->>>>>>> 45a6cab6
     //! Default TrackerPulse encoding for cluster
     /*! This constant string is used with CellIDEncoder to define the
      *  default encoding used to describe cells into a tracker
