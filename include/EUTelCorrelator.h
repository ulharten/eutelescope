/*
 *   This source code is part of the Eutelescope package of Marlin.
 *   You are free to use this source files for your own development as
 *   long as it stays in a public research context. You are not
 *   allowed to use it for commercial purpose. You must put this
 *   header with author names in all development based on this file.
 *
 */
#ifndef EUTELCORRELATOR_H
#define EUTELCORRELATOR_H
#if defined(USE_GEAR)

// eutelescope includes ".h"

//ROOT includes
#include "TVector3.h"


// marlin includes ".h"
#include "marlin/Processor.h"

// gear includes <.h>
#include <gear/SiPlanesParameters.h>
#include <gear/SiPlanesLayerLayout.h>

// lcio includes <.h>
#include <EVENT/LCRunHeader.h>
#include <EVENT/LCEvent.h>
//#include <TrackerHitImpl2.h>
#include <IMPL/TrackerHitImpl.h>



// AIDA includes <.h>
#if defined(USE_AIDA) || defined(MARLIN_USE_AIDA)
#include <AIDA/IBaseHistogram.h>
#include <AIDA/IHistogram1D.h>
#include <AIDA/IHistogram2D.h>
#endif


// system includes <>
#include <string>
#include <vector>
#include <map>

namespace eutelescope {

  //! Hit and cluster correlator
  /*! This processor makes histograms that show the correlation
   *  between clusters of a detector and another.
   *  We study the correlation between centre of clusters' X and Y
   *  separately.
   *  At the end of our study we'll have (n*n - n) histograms for X
   *  and (n*n - n) for Y ( n is the number of our detectors ). We
   *  have this number of histograms because we don't create those
   *  histograms where there will be the correlation between a
   *  detector and himself.
   *  These histograms are put into different directories,
   *  one for X and one for Y, with cluster and hit correlation too.
   *  For each directory we have pairs of histograms that differ only
   *  in the order of DetectorID and these result with X and Y
   *  reversed, but otherwise they are the same.
   *  We do the same for hit correlation.
   *
   *
   *  <h4>Input collections</h4>
   *
   *  <b>Cluster collection</b>: A collection with cluster
   *  produced by previous processors like EUTelClusteringProcessor or
   *  EUTelClusterFilter.
   *
   *
   *  @author Silvia Bonfanti, Uni. Insubria  <mailto:silviafisica@gmail.com>
   *  @author Loretta Negrini, Uni. Insubria  <mailto:loryneg@gmail.com>
   *  @version $Id$
   *
   */

  class EUTelCorrelator : public marlin::Processor {

  public:


    //! Returns a new instance of EUTelCorrelator
    /*! This method returns a new instance of this processor.  It is
     *  called by Marlin execution framework and it shouldn't be
     *  called/used by the final user.
     *
     *  @return a new EUTelCorrelator.
     */
    virtual Processor * newProcessor() {
      return new EUTelCorrelator;
    }

    //! Default constructor
    EUTelCorrelator ();

    //! Called at the job beginning.
    /*! This is executed only once in the whole execution. It prints
     *  out the processor parameters
     */
    virtual void init ();

    //! Called for every run.
    /*! It is called for every run, and consequently the run counter
     *  is incremented.
     *
     *  @param run the LCRunHeader of the this current run
     */
    virtual void processRunHeader (LCRunHeader * run);

    //! Called every event
    /*! For each event, we loop over the input cluster collection and
     *  we fill in the correlation histograms using the x and y
     *  coordinate of the cluster center. Only clusters not belonging
     *  to the same sensors are used.
     *
     *  Histograms are booked in the first event.
     *
     *  @param evt the current LCEvent event as passed by the
     *  ProcessMgr
     */
    virtual void processEvent (LCEvent * evt);


    //! Called after data processing.
    /*! This method is called when the loop on events is
     *  finished.
     */
    virtual void end();


    //! Histogram booking
    /*! This method is used to book all the correlation histograms. It
     *  is called by processEvent when processing the first event.
     */
    void bookHistos();

    //! internal functtion: return the ID of a plane selected as a reference plane for correlation plots

    virtual int getFixedPlaneID(){return _fixedPlaneID;} 


  protected:

    //! set the plane you would like to use as a reference/strating point for correlation plots
    int _fixedPlaneID;

    //! vector of correlation band cuts in X (upper limit)
    std::vector< float  > _residualsXMax;
    //! vector of correlation band cuts in X (lower limit) 
    std::vector< float  > _residualsXMin;
    //! vector of correlation band cuts in Y (upper limit)       
    std::vector< float  > _residualsYMax;         
    //! vector of correlation band cuts in Y (lower limit) 
    std::vector< float  > _residualsYMin;

    int _minNumberOfCorrelatedHits;

    //! Input collection name.
    /*! This is the name of the output hit collection.
     */
    std::string _inputHitCollectionName;

    //! Output collection name.
    /*! This is the name of the output hit collection.
     */
    std::string _outputHitCollectionName;

    //! output collection for correlated 
    /*! 
     */ 
    LCCollectionVec* _outputCorrelatedHitCollectionVec;
 
    //! Input cluster charge cut
    /*!
     */
    int _clusterChargeMin;

    //! How many events are needed to get reasonable correlation plots 
    /*! (and Offset DB values) 
     *
     */
    int _events;


    //! Input flag to dump the Offset values 
    /*!
     */
    bool _dumpOffset;

    //! Output offset db file 
    /*!
     */
    std::string _offsetDBFile;

    //! Cluster collection list (EVENT::StringVec) 
    /*!
     */
    EVENT::StringVec  _clusterCollectionVec;

<<<<<<< HEAD
=======

>>>>>>> 047152ad
    std::vector<double> guessSensorOffset(int internalSensorID, int externalSensorID, std::vector<double> cluCenter );

  private:

    //! Initialization flag
    bool _isInitialize;

    //! Run number
    int _iRun;

    //! Event number
    int _iEvt;

    //! Number of sensors
    int _noOfDetectors;

    //! First pixel along X
    /*! This is an associative map relating the sensorID to the first 
     *  pixel along X
     */
    std::map< int, int> _minX;

    //! Last pixel along X
    /*! This is an associative map relating the sensorID to the last 
     *  pixel along X
     */

    std::map< int, int> _maxX;

    //! First pixel along Y
    /*! This is an associative map relating the sensorID to the first 
     *  pixel along Y
     */

    std::map< int, int> _minY;

    //! Last pixel along Y
    /*! This is an associative map relating the sensorID to the last 
     *  pixel along Y
     */

    std::map< int, int> _maxY;

   //! First pixel along X
    /*! This is an associative map relating the sensorID to the first 
     *  pixel along X
     */
    std::map< float, float> _hitMinX;

    //! Last pixel along X
    /*! This is an associative map relating the sensorID to the last 
     *  pixel along X
     */

    std::map< float, float> _hitMaxX;

    //! First pixel along Y
    /*! This is an associative map relating the sensorID to the first 
     *  pixel along Y
     */

    std::map< float, float> _hitMinY;

    //! Last pixel along Y
    /*! This is an associative map relating the sensorID to the last 
     *  pixel along Y
     */

    std::map< float, float> _hitMaxY;

    //! Silicon planes parameters as described in GEAR
    /*! This structure actually contains the following:
     *  @li A reference to the telescope geoemtry and layout
     *  @li An integer number saying if the telescope is w/ or w/o DUT
     *  @li An integer number saying the number of planes in the
     *  telescope.
     *
     *  This object is provided by GEAR during the init() phase and
     *  stored here for local use.
     */
    gear::SiPlanesParameters * _siPlanesParameters;

    //! Silicon plane layer layout
    /*! This is the real geoemetry description. For each layer
     *  composing the telescope the relevant information are
     *  available.
     *
     *  This object is taken from the _siPlanesParameters during the
     *  init() phase and stored for local use
     */
    gear::SiPlanesLayerLayout * _siPlanesLayerLayout;

    //! vector of Rotation Matrix elements
    std::vector< std::map<int,double> > _siPlanesRotations;

    //! vector of Sensor Pitch X
    std::vector< double > _siPlanesPitchX;

    //! vector of Sensor Pitch Y
    std::vector< double > _siPlanesPitchY;

    //! vector of Sensor Offset X
    std::vector< double > _siPlanesOffsetX;

    //! vector of Sensor Offset Y
    std::vector< double > _siPlanesOffsetY;


    //! An array with the Z position of planes
    double * _siPlaneZPosition;


    //! Sensor ID vector
    std::vector< int > _sensorIDVec;

    //! Sensor ID map (inverse sensorIDVec) 
    std::map< int, int > _sensorIDVecMap;


    //! Sensor ID vector, 
    /*! it's position along Z axis
     */ 
    std::vector< int > _sensorIDVecZOrder;

    //! sensor ID to position along Z id
    /*!
     * 
     */
    std::map<int, int> _sensorIDtoZOrderMap;

    //! Hot pixel collection name.
    /*! 
     * this collection is saved in a db file to be used at the clustering level
     */
    std::string _hotPixelCollectionName;

    //! Vector of map arrays, keeps record of hit pixels 
    /*! The vector elements are sorted by Detector ID
     *  For each Detector unique ID element a map of pixels is created. 
     *  first level key   sensor unique 
     *              value sensor map
     *  sensor map key    unique row number
     *             value  vector of column numbers.
     */
    
    std::map<std::string, bool > _hotPixelMap;

#if defined(USE_AIDA) || defined(MARLIN_USE_AIDA)

    /** Histogram info file name */
    string _histoInfoFileName;


    //! AIDA histogram map
    /*! Instead of putting several pointers to AIDA histograms as
     *  class members, histograms are booked in the init() method and
     *  their pointers are inserted into this map keyed by their
     *  names.
     *  The histogram filling can proceed recalling an object through
     *  its name
     */
    std::map<std::string, AIDA::IBaseHistogram * > _aidaHistoMap;

    //! Correlation histogram matrix
    /*! This is used to store the pointers of each histogram
     */
    std::map< unsigned int , std::map< unsigned int , AIDA::IHistogram2D* > > _clusterXCorrelationMatrix;
    std::map< unsigned int , std::map< unsigned int , AIDA::IHistogram2D* > > _clusterYCorrelationMatrix;

    std::map< unsigned int , std::map< unsigned int , AIDA::IHistogram2D* > > _clusterXCorrShiftMatrix;
    std::map< unsigned int , std::map< unsigned int , AIDA::IHistogram2D* > > _clusterYCorrShiftMatrix;
    std::map< unsigned int , AIDA::IHistogram1D*  > _clusterXCorrShiftProjection;
    std::map< unsigned int , AIDA::IHistogram1D*  > _clusterYCorrShiftProjection;

    std::map< unsigned int , std::map< unsigned int , AIDA::IHistogram2D* > > _hitXCorrelationMatrix;
    std::map< unsigned int , std::map< unsigned int , AIDA::IHistogram2D* > > _hitYCorrelationMatrix;
    std::map< unsigned int , std::map< unsigned int , AIDA::IHistogram2D* > > _hitXCorrShiftMatrix;
    std::map< unsigned int , std::map< unsigned int , AIDA::IHistogram2D* > > _hitYCorrShiftMatrix;
    std::map< unsigned int , AIDA::IHistogram1D*  > _hitXCorrShiftProjection;
    std::map< unsigned int , AIDA::IHistogram1D*  > _hitYCorrShiftProjection;


    //! Base name of the correlation histogram
    static std::string _clusterXCorrelationHistoName;
    static std::string _clusterYCorrelationHistoName;
    static std::string _clusterXCorrShiftHistoName;
    static std::string _clusterYCorrShiftHistoName;
    static std::string _clusterXCorrShiftProjectionHistoName;
    static std::string _clusterYCorrShiftProjectionHistoName;
    
    static std::string _hitXCorrelationHistoName;
    static std::string _hitYCorrelationHistoName;
    static std::string _hitXCorrShiftHistoName;
    static std::string _hitYCorrShiftHistoName;
    static std::string _hitXCorrShiftProjectionHistoName;
    static std::string _hitYCorrShiftProjectionHistoName;

#endif

    bool _hasClusterCollection;
    bool _hasHitCollection;

  };

  //! A global instance of the processor
  EUTelCorrelator gEUTelCorrelator;


}

#endif // USE_GEAR
#endif<|MERGE_RESOLUTION|>--- conflicted
+++ resolved
@@ -200,10 +200,6 @@
      */
     EVENT::StringVec  _clusterCollectionVec;
 
-<<<<<<< HEAD
-=======
-
->>>>>>> 047152ad
     std::vector<double> guessSensorOffset(int internalSensorID, int externalSensorID, std::vector<double> cluCenter );
 
   private:
