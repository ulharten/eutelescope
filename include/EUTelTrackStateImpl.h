#ifndef EUTELTRACKSTATEIMPL_H
#define EUTELTRACKSTATEIMPL_H 1

#include "streamlog/streamlog.h"
#include <iostream>


#include "IMPL/AccessChecked.h"

#include "IMPL/TrackStateImpl.h"


#include "LCIOSTLTypes.h"

#include <map>

// ROOT
#if defined(USE_ROOT) || defined(MARLIN_USE_ROOT)
#include "TVector3.h"
#include "TVectorD.h"
#include "TMatrixD.h"
#include "TMatrixDSym.h"
#endif

#include "EUTelGeometryTelescopeGeoDescription.h"


#define TRKSTATENCOVMATRIX 15
#define TRKSTATENREFSIZE 3

namespace eutelescope {

  class EUTelTrackStateImpl : public IMPL::TrackStateImpl { //, IMPL::AccessChecked {

  public: 

    /** Default constructor, initializes values to 0.
     */
    EUTelTrackStateImpl() ;
    EUTelTrackStateImpl(int, float, float, float, float, float, const float*, const float*) ;
    EUTelTrackStateImpl(int, float, float, float, float, float, const EVENT::FloatVec&, const float* ) ;
    /** Copy constructor which takes as an argument an EVENT::EUTelTrackState reference */
    EUTelTrackStateImpl(const EUTelTrackStateImpl &p );


    
    /// Destructor.
    virtual ~EUTelTrackStateImpl() ; 
    
    static const int AtOther    =  0 ; // any location other than the ones defined below	     
    static const int AtFirstHit = -1 ; 							    
    static const int AtLastHit  = -2 ;							        

    virtual int id() const { return simpleUID() ; }


    /** The location of the track state.
     *  Location can be set to: AtIP, AtFirstHit, AtLastHit, AtCalorimeter, AtVertex, AtOther
     */
    	virtual int getLocation() const ;

    	virtual float getTx() const ;

    	virtual float getTy() const ;

    	virtual float getX() const ;

    	virtual float getY() const ;

    	virtual float getInvP() const ;

	virtual float getZParameter() const ;

    	TVectorD getTrackStateVec() const ;

	TMatrixDSym getTrackStateCov() const;

	virtual TVector3 getPfromCartesianParameters() const;

	virtual int findIntersectionWithCertainID(int , float*) const; 

	virtual TVector3 getXYZfromArcLength( float s ) const;

    	virtual TMatrixD getH() const;

	virtual TMatrix  getPropagationJacobianF( float dz );

		virtual EVENT::TrackerHit* getHit() const;

    /** Covariance matrix of the track parameters. Stored as lower triangle matrix where
     * the order of parameters is:   x, y, tx, ty, q/p.
     * So we have cov(x,x), cov( y, x ), cov( y, y ), ...
     */
    	virtual const EVENT::FloatVec & getCovMatrix() const ;

    /** Reference point of the track parameters, e.g. the origin at the IP, or the position
     *  of the first/last hits or the entry point into the calorimeter.
     */
<<<<<<< HEAD
    virtual const float* getReferencePoint() const ;

		virtual TVector3 getIncidenceVectorInLocalFrame();
=======
    	virtual const float* getReferencePoint() const ;
>>>>>>> 4a2fb117
   

    	virtual void Print() const;

    // setters 
    virtual void  setLocation( int location ) ;
    virtual void  setTx( float ) ;
    virtual void  setTy( float ) ;
    virtual void  setX( float ) ;
    virtual void  setY( float ) ;
    virtual void  setInvP( float ) ;

    virtual void  setCovMatrix( const float* ) ;
    virtual void  setCovMatrix( const EVENT::FloatVec& ) ;

    virtual void  setReferencePoint( const float* ) ;

		virtual void setZParameter(float);

		virtual void setbeamQ(int);

		virtual void setHit( EVENT::TrackerHit* hit);


  protected:

		//Static since there is not point in using more memory than needed. Since the particle change will always be the same for a single run
		int _beamQ; //This seems a strange parameter to store here. However to state variable _invp is q/p. Therefore to determine p here you need Q. _invp should be renamed or changed? 

    int _location ; // location defined by EUTelTrackStateLocationEnum
    float _tx ;
    float _ty ;
    float _x ;
    float _y ;
    float _invp ;

    EVENT::FloatVec _covMatrix ;
    float  _reference[TRKSTATENREFSIZE] ;

		float _zparameter;
	
		EVENT::TrackerHit* _hit;

}; // class

} // namespace IMPL
#endif /* ifndef EUTELTRACKSTATEIMLP_H */
<|MERGE_RESOLUTION|>--- conflicted
+++ resolved
@@ -96,15 +96,12 @@
     /** Reference point of the track parameters, e.g. the origin at the IP, or the position
      *  of the first/last hits or the entry point into the calorimeter.
      */
-<<<<<<< HEAD
+
     virtual const float* getReferencePoint() const ;
 
 		virtual TVector3 getIncidenceVectorInLocalFrame();
-=======
-    	virtual const float* getReferencePoint() const ;
->>>>>>> 4a2fb117
+
    
-
     	virtual void Print() const;
 
     // setters 
