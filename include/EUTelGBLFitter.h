/* 
 * File:   EUTelGBLFitter.h
 * Contact: denys.lontkovskyi@desy.de
 *
 * Created on January 25, 2013, 2:53 PM
 */

#ifdef USE_GBL

#ifndef EUTELGBLFITTER_H
#define	EUTELGBLFITTER_H

// mother class:
#include "EUTelTrackFitter.h"

// eutelescope includes ".h"
#include "EUTelUtility.h"
#include "EUTelUtilityRungeKutta.h"
#include "EUTelEquationsOfMotion.h"
#include "EUTelTrackStateImpl.h"
#include "EUTelTrackImpl.h"

// EVENT includes
#include <IMPL/TrackerHitImpl.h>
#include <EVENT/LCCollection.h>

// LCIO includes
#include <IMPL/LCCollectionVec.h>
#include <IMPL/TrackerHitImpl.h>
#include <IMPL/TrackImpl.h>
#include <IMPL/LCFlagImpl.h>
#include "lcio.h"
#include "LCIOTypes.h"

// ROOT
#if defined(USE_ROOT) || defined(MARLIN_USE_ROOT)
#include "TMatrixD.h"
#else
#error *** You need ROOT to compile this code.  *** 
#endif

// GBL
#include "include/GblTrajectory.h"
#include "include/MilleBinary.h"

// system includes <>
#include <map>
#include <string>
#include <algorithm>
#include <functional>

namespace eutelescope {

    class EUTelGBLFitter :  public EUTelTrackFitter {
        
    private:
        DISALLOW_COPY_AND_ASSIGN(EUTelGBLFitter)        // prevent users from making (default) copies of processors
      

    public:
        EUTelGBLFitter();
        explicit EUTelGBLFitter(std::string name);
        virtual ~EUTelGBLFitter();

        // do some clean up of internal data structures
        // will be automatically run when calling EUTelGBLFitter::FitTracks()
        void Clear();

        void SetTrackCandidates( vector <const IMPL::TrackImpl*> &);

        void SetTrackCandidates( const EVENT::TrackVec&);

        /** Fit tracks */
        // public: 

        void TrackCandidatesToGBLTrajectories();

<<<<<<< HEAD
				void FillInformationToGBLPointObject(EUTelTrackImpl* EUtrack, std::vector< gbl::GblPoint >* pointList);
=======
	void FillInformationToGBLPointObject(EUTelTrackImpl* EUtrack);
>>>>>>> 4a2fb117

	void FindHitIfThereIsOne(EUTelTrackImpl* trackimpl, EVENT::TrackerHit* hit, EUTelTrackStateImpl* state);

	void addMeasurementGBL(gbl::GblPoint& point, const double *hitPos, const double *statePos, const EVENT::FloatVec& hitCov, TMatrixD HMatrix);

<<<<<<< HEAD
				void CreateTrajectoryandFit(std::vector< gbl::GblPoint >* pointList,  gbl::GblTrajectory* traj, double* chi2, int* ndf);

				void UpdateTrackFromGBLTrajectory(gbl::GblTrajectory* traj,std::vector< gbl::GblPoint >* pointList);
		
				void pushBackPointandState( std::vector< gbl::GblPoint >* pointListTrack, const gbl::GblPoint pointTrack, EUTelTrackStateImpl *state);

				void CreateAlignmentToMeasurementJacobian(std::vector< gbl::GblPoint >* pointList);

				void addSiPlaneScattererGBL(gbl::GblPoint& point, int iPlane);
=======
	void addSiPlaneScattererGBL(gbl::GblPoint& point, int iPlane);
>>>>>>> 4a2fb117

        /*
         */  
        void TrackCandidatesToGBLTrajectory( vector<const IMPL::TrackImpl*>::const_iterator&  );

        /*
         */
        void PerformFitGBLTrajectory( gbl::GblTrajectory* ,  vector<const IMPL::TrackImpl*>::const_iterator& );
     
        /* check that all trajectories are valid for Millepede
         * and dumpe the mille binary file
         */   
        bool PerformMille();

        void FitSingleTrackCandidate(EVENT::TrackVec::const_iterator& itTrkCand);
 
<<<<<<< HEAD
        inline void SetAlignmentMode( int number) {
            this->_alignmentMode = number;
=======
        inline void SetAlignmentMode( Utility::AlignmentMode alignmentMode = Utility::noAlignment ) {
            this->_alignmentMode = alignmentMode;
>>>>>>> 4a2fb117
        }

        inline int GetAlignmentMode() const {
            return _alignmentMode;
        }

        inline void SetBeamCharge(double beamQ) {
            this->_beamQ = beamQ;
        }

        inline double GetBeamCharge() const {
            return _beamQ;
        }

        inline void SetBeamEnergy(double beamE) {
            this->_eBeam = beamE;
        }

        inline double GetBeamEnergy() const {
            return _eBeam;
        }

        std::map<int, gbl::GblTrajectory*> GetGblTrackCandidates() const {
            return _gblTrackCandidates;
        }



        void SetMilleBinary(gbl::MilleBinary* _mille) {
            this->_mille = _mille;
        }
			
				void SetMilleBinaryName(std::string binaryname){
					_binaryname = binaryname;
				} 

        inline void SetChi2Cut(double chi2cut) {
            this->_chi2cut = chi2cut;
        }

        inline double GetChi2Cut() const {
            return _chi2cut;
        }

				void SetJacobain(TMatrixD matrix ){
					_jacobianAlignment = matrix;
				}
		
				void SetAlignmentVariablesList(std::vector<int> globalLabels){
					_globalLabels = globalLabels;
				}
 
        void setParamterIdPlaneVec( const std::vector<int>& );
 
        void setParamterIdXResolutionVec( const std::vector<float>& );

        void setParamterIdYResolutionVec( const std::vector<float>& );
       
        void setParamterIdXRotationsMap( const std::map<int, int>& );
        
        void setParamterIdYRotationsMap( const std::map<int, int>& );
        
        void setParamterIdZRotationsMap( const std::map<int, int>& );
        
        void setParamterIdZShiftsMap( const std::map<int, int>& );
        
        void setParamterIdYShiftsMap( const std::map<int, int>& );
        
        void setParamterIdXShiftsMap(const std::map<int, int>& );
        
        const std::vector<  int>& getParamterIdPlaneVec() const;

        const std::vector<  float>& getParamterIdXResolutionVec() const;

        const std::vector<  float>& getParamterIdYResolutionVec() const;

        const std::map<int, int>& getParamterIdXRotationsMap() const;
        
        const std::map<int, int>& getParamterIdYRotationsMap() const;
        
        const std::map<int, int>& getParamterIdZRotationsMap() const;
        
        const std::map<int, int>& getParamterIdZShiftsMap() const;
        
        const std::map<int, int>& getParamterIdYShiftsMap() const;
        
        const std::map<int, int>& getParamterIdXShiftsMap() const;
        
        void setMEstimatorType( const std::string& _mEstimatorType );
        
        std::string getMEstimatorType() const;
        
        const std::map<long, int>& getHitId2GblPointLabel() const;
        
        void setExcludeFromFitPlanes(const std::vector<int>&);
        
        std::vector<int> getExcludeFromFitPlanes() const;

    private:

        TMatrixD PropagatePar(  double, double, double, double, double, double, double );

	TVectorD getXYZfromDzNum( double, double, double, double, double, double, double ) const;
        
        TMatrixD propagatePar(double);

        void addMeasurementsGBL( gbl::GblPoint&, TVectorD&, TVectorD&, const double*, const double*, const EVENT::FloatVec&, TMatrixD& );
        
        void addGlobalParametersGBL( gbl::GblPoint&, TMatrixD&, std::vector<int>&, int, const double*, double, double );
        
        void pushBackPoint( std::vector< gbl::GblPoint >&, const gbl::GblPoint&, int );

        void pushBackPointMille( std::vector< gbl::GblPoint >&, const gbl::GblPoint&, int );
 
        void prepareLCIOTrack( gbl::GblTrajectory*, vector<const IMPL::TrackImpl*>::const_iterator&,
                                double, int); //, double, double, double, double, double );

        void prepareMilleOut( gbl::GblTrajectory* );


    private:
        vector<const IMPL::TrackImpl*> _trackCandidatesVec;

        EVENT::TrackVec _trackCandidates;

        std::map< int, gbl::GblTrajectory* > _gblTrackCandidates;


    private:
        /** Parameter propagation jacobian */
        TMatrixD _parPropJac;


    private:
        /** Beam charge in [e] */
        double _beamQ;

        /** Beam energy in [GeV] */
        double _eBeam;

        /** Hit id to GBL point label lookup table */
        std::map<long,int> _hitId2GblPointLabel;
        std::map<long,int> _hitId2GblPointLabelMille;
       
        // Alignment 
    private:
        /** Alignment degrees of freedom */
        int _alignmentMode;

        /** Outlier downweighting option */
        std::string _mEstimatorType;
        
        /** Milipede binary file handle */
        gbl::MilleBinary* _mille;

				std::string _binaryname;

				TMatrixD _jacobianAlignment;

				std::vector<int> _globalLabels;
        
        /** Parameter resolutions */
        std::vector<int> _parameterIdPlaneVec;
 
        /** Parameter resolutions */
        std::vector< float> _parameterIdXResolutionVec;
 
        /** Parameter resolutions */
        std::vector< float> _parameterIdYResolutionVec;

        /** Parameter ids */
        std::map<int,int> _parameterIdXShiftsMap;
        
        /** Parameter ids */
        std::map<int,int> _parameterIdYShiftsMap;
        
        /** Parameter ids */
        std::map<int,int> _parameterIdZShiftsMap;
        
        /** Parameter ids */
        std::map<int,int> _parameterIdXRotationsMap;
        
        /** Parameter ids */
        std::map<int,int> _parameterIdYRotationsMap;
        
        /** Parameter ids */
        std::map<int,int> _parameterIdZRotationsMap;
				//this maps the original states from the pattern recognition with true and the other scatterers to take into account volumes inbetween them as false. This is needed since you may not know the number of scatterers inbetween in future versions. 
				std::map<const gbl::GblPoint*,EUTelTrackStateImpl *> _PointToState;
       
        /** Planes ids to be excluded from refit */
        std::vector< int > _excludeFromFit;
        
        // Track requirements for alignment step
        
        /** Maximum allowed track 2hi2 value*/
        double _chi2cut;

	/** ODE integrator for equations of motion */
        EUTelUtilityRungeKutta* _eomIntegrator;

	/** ODE for equations of motion */
        ODE* _eomODE;
        
    };

}
#endif	/* EUTELGBLFITTER_H */


#endif<|MERGE_RESOLUTION|>--- conflicted
+++ resolved
@@ -75,17 +75,15 @@
 
         void TrackCandidatesToGBLTrajectories();
 
-<<<<<<< HEAD
+
 				void FillInformationToGBLPointObject(EUTelTrackImpl* EUtrack, std::vector< gbl::GblPoint >* pointList);
-=======
-	void FillInformationToGBLPointObject(EUTelTrackImpl* EUtrack);
->>>>>>> 4a2fb117
+
 
 	void FindHitIfThereIsOne(EUTelTrackImpl* trackimpl, EVENT::TrackerHit* hit, EUTelTrackStateImpl* state);
 
 	void addMeasurementGBL(gbl::GblPoint& point, const double *hitPos, const double *statePos, const EVENT::FloatVec& hitCov, TMatrixD HMatrix);
 
-<<<<<<< HEAD
+
 				void CreateTrajectoryandFit(std::vector< gbl::GblPoint >* pointList,  gbl::GblTrajectory* traj, double* chi2, int* ndf);
 
 				void UpdateTrackFromGBLTrajectory(gbl::GblTrajectory* traj,std::vector< gbl::GblPoint >* pointList);
@@ -95,9 +93,6 @@
 				void CreateAlignmentToMeasurementJacobian(std::vector< gbl::GblPoint >* pointList);
 
 				void addSiPlaneScattererGBL(gbl::GblPoint& point, int iPlane);
-=======
-	void addSiPlaneScattererGBL(gbl::GblPoint& point, int iPlane);
->>>>>>> 4a2fb117
 
         /*
          */  
@@ -113,14 +108,9 @@
         bool PerformMille();
 
         void FitSingleTrackCandidate(EVENT::TrackVec::const_iterator& itTrkCand);
- 
-<<<<<<< HEAD
+
         inline void SetAlignmentMode( int number) {
             this->_alignmentMode = number;
-=======
-        inline void SetAlignmentMode( Utility::AlignmentMode alignmentMode = Utility::noAlignment ) {
-            this->_alignmentMode = alignmentMode;
->>>>>>> 4a2fb117
         }
 
         inline int GetAlignmentMode() const {
