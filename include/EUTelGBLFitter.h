/* 
 * File:   EUTelGBLFitter.h
 * Contact: alexander.morton975@gmail.com
 *
 */

#ifdef USE_GBL

#ifndef EUTELGBLFITTER_H
#define	EUTELGBLFITTER_H

// mother class:
#include "EUTelTrackFitter.h"

// eutelescope includes ".h"
#include "EUTelUtility.h"
#include "EUTelTrack.h"
#include "EUTelState.h"
#include "EUTelMillepede.h"

// EVENT includes
#include <IMPL/TrackerHitImpl.h>
#include <EVENT/LCCollection.h>

// LCIO includes
#include <IMPL/LCCollectionVec.h>
#include <IMPL/TrackerHitImpl.h>
#include <IMPL/TrackImpl.h>
#include <IMPL/LCFlagImpl.h>
#include "lcio.h"
#include "LCIOTypes.h"

// ROOT
#if defined(USE_ROOT) || defined(MARLIN_USE_ROOT)
#include "TMatrixD.h"
#else
#error *** You need ROOT to compile this code.  *** 
#endif

// GBL
#include "include/GblTrajectory.h"
#include "include/MilleBinary.h"

// system includes <>
#include <map>
#include <string>
#include <algorithm>
#include <functional>
#include <iostream>

namespace eutelescope {

	class EUTelGBLFitter :  public EUTelTrackFitter {
        
    private:
			DISALLOW_COPY_AND_ASSIGN(EUTelGBLFitter)        // prevent users from making (default) copies of processors
      
    public:
			EUTelGBLFitter();
			~EUTelGBLFitter();
			//SET
			void setMomentsAndStartEndScattering(EUTelState& state);
			void setInformationForGBLPointList(EUTelTrack& track, std::vector< gbl::GblPoint >& pointList);
			void setMeasurementGBL(gbl::GblPoint& point, const double *hitPos, double statePos[3], double combinedCov[4], TMatrixD projection);
			void getKinkInformationToTrack(gbl::GblTrajectory* traj, std::vector< gbl::GblPoint >& pointList,EUTelTrack &track);
            TMatrixD getFullJacobian(TVector3 momStart, TVector3 momEnd, int locationStart, int locationEnd, double distance, double min );
			void setPointVec( std::vector< gbl::GblPoint >& pointList, gbl::GblPoint& point);
			void setPairAnyStateAndPointLabelVec(gbl::GblTrajectory*);
			void setPairMeasurementStateAndPointLabelVec(std::vector< gbl::GblPoint >& pointList);
			void setAlignmentToMeasurementJacobian(std::vector< gbl::GblPoint >& pointList);
			void setScattererGBL(gbl::GblPoint& point,EUTelState & state );
			void setScattererGBL(gbl::GblPoint& point,EUTelState & state,  float variance, TVectorD scat );
			void setLocalDerivativesToPoint(gbl::GblPoint& point, float distanceFromKinkTargetToNextPlane );
			void setPointListWithNewScatterers(std::vector< gbl::GblPoint >& pointList,EUTelState & state, std::vector<float> variance );
			void setMeasurementCov(EUTelState& state);
			inline void setAlignmentMode( int number) {
				this->_alignmentMode = number;
			}
			inline void setBeamCharge(double beamQ) {
				this->_beamQ = beamQ;
			}
      inline void setBeamEnergy(double beamE) {
				this->_eBeam = beamE;
			}
			void SetMilleBinary(gbl::MilleBinary* _mille) {
				this->_mille = _mille;
			}
			void setMillepede( EUTelMillepede* Mille ) { _MilleInterface =  Mille; }
			void SetJacobain(TMatrixD matrix ){
				_jacobianAlignment = matrix;
			}
			void SetAlignmentVariablesList(std::vector<int> globalLabels){
				_globalLabels = globalLabels;
			}
			void setParamterIdXResolutionVec( const std::vector<float>& );
			void setParamterIdYResolutionVec( const std::vector<float>& );
			void setExcludeFromFitPlanes(const std::vector<int>&);
			void setMEstimatorType( const std::string& _mEstimatorType );
			//GET
			float getPositionOfSecondScatter(float start, float end);
<<<<<<< HEAD
			gbl::GblPoint getLabelToPoint(std::vector<gbl::GblPoint> & pointList, unsigned int label);
			void getResidualOfTrackandHits(gbl::GblTrajectory* traj, std::vector< gbl::GblPoint > pointList, std::map< int, std::map< float, float > > & SensorResidual, std::map< int, std::map< float, float > >& sensorResidualError);
=======
			gbl::GblPoint getLabelToPoint(std::vector<gbl::GblPoint> & pointList, int label);
			void getResidualOfTrackandHits(gbl::GblTrajectory* traj, std::vector< gbl::GblPoint > pointList, EUTelTrack& track, std::map< int, std::map< float, float > > & SensorResidual, std::map< int, std::map< float, float > >& sensorResidualError, std::map< int, int> & planes);
>>>>>>> ab73ac1d
			inline int getAlignmentMode() const {
				return _alignmentMode;
			}
			inline double getBeamEnergy() const {
				return _eBeam;
			}
			inline std::vector<double> getCorrectionsTotal() const {
				std::vector<double> correctionsTotal;
				correctionsTotal.push_back(_omegaCorrections);	
				correctionsTotal.push_back(_intersectionLocalXZCorrections);	
				correctionsTotal.push_back(	_intersectionLocalYZCorrections);	
				correctionsTotal.push_back(_localPosXCorrections);
				correctionsTotal.push_back(_localPosYCorrections);
				return correctionsTotal;
			}
			const std::vector<  float>& getParamterIdXResolutionVec() const;
			const std::vector<  float>& getParamterIdYResolutionVec() const;
			std::string getMEstimatorType() const;

			//TEST
			void testUserInput();
			void testTrack(EUTelTrack& track);
			void testDistanceBetweenPoints(double* position1,double* position2);
			//COMPUTE
			void computeTrajectoryAndFit(gbl::GblTrajectory* traj, double* chi2, int* ndf, int & ierr);
			std::vector<float> computeVarianceForEachScatterer(EUTelState & state);
			//OTHER FUNCTIONS
			void resetPerTrack();
			void findScattersZPositionBetweenTwoStates();
			TMatrixD findScattersJacobians(EUTelState state, EUTelState nextTrack);
			void updateTrackFromGBLTrajectory(gbl::GblTrajectory* traj, EUTelTrack& track, std::map<int,std::vector<double> >& mapSensorIDToCorrectionVec );
			void prepareLCIOTrack( gbl::GblTrajectory*, std::vector<const IMPL::TrackImpl*>::const_iterator&, double, int); 
			void prepareMilleOut( gbl::GblTrajectory* );
            TVector3 transVecGlobalToLocal(TVector3 input, int location);

			//VARIABLES
			int _alignmentMode;
			std::vector<EUTelState> _measurementStatesInOrder;
			std::vector<EUTelState> _statesInOrder;
			double _omegaCorrections;	
			double _intersectionLocalXZCorrections;	
			double _intersectionLocalYZCorrections;	
			double _localPosXCorrections;
			double _localPosYCorrections;
			double _beamQ;
			double _eBeam;
			float _normalMean;
			float _normalVariance;
			float _start; //This is the first scatterer location
			float _end; //This is arc length from the first plane to the second.
			/** Outlier downweighting option */
			std::string _mEstimatorType;
			/** Milipede binary file handle */
			gbl::MilleBinary* _mille;
			std::string _binaryname;
			TMatrixD _jacobianAlignment;
			std::vector<TMatrixD> _scattererJacobians;
			std::vector<float> _scattererPositions;
			std::vector<int> _globalLabels;
			/** Parameter resolutions */
			std::vector<int> _parameterIdPlaneVec;
			/** Parameter resolutions */
			std::map< int,  float> _parameterIdXResolutionVec;
			/** Parameter resolutions */
			std::map< int,  float> _parameterIdYResolutionVec;
			/** Parameter ids */
			std::map<int,int> _parameterIdXShiftsMap;
			/** Parameter ids */
			std::map<int,int> _parameterIdYShiftsMap;
			std::map<int,int> _parameterIdZShiftsMap;
			/** Parameter ids */
			std::map<int,int> _parameterIdXRotationsMap;
			/** Parameter ids */
			std::map<int,int> _parameterIdYRotationsMap;
			/** Parameter ids */
			std::map<int,int> _parameterIdZRotationsMap;
			std::vector< std::pair< EUTelState, unsigned int> > _vectorOfPairsMeasurementStatesAndLabels;//This is used within alignment since you need to associate MEASUREMENT states to  labels
			std::vector< std::pair< EUTelState, int> > _vectorOfPairsStatesAndLabels;//This is used in track fit since you want to associate ANY states to labels.
			unsigned int _counter_num_pointer;
			bool _kinkAngleEstimation; //This used to determine if the correction matrix from the GBL fit is 5 or 7 elements long. 
			EUTelMillepede* _MilleInterface;
        
    };
}
#endif	/* EUTELGBLFITTER_H */
#endif<|MERGE_RESOLUTION|>--- conflicted
+++ resolved
@@ -98,13 +98,8 @@
 			void setMEstimatorType( const std::string& _mEstimatorType );
 			//GET
 			float getPositionOfSecondScatter(float start, float end);
-<<<<<<< HEAD
-			gbl::GblPoint getLabelToPoint(std::vector<gbl::GblPoint> & pointList, unsigned int label);
-			void getResidualOfTrackandHits(gbl::GblTrajectory* traj, std::vector< gbl::GblPoint > pointList, std::map< int, std::map< float, float > > & SensorResidual, std::map< int, std::map< float, float > >& sensorResidualError);
-=======
-			gbl::GblPoint getLabelToPoint(std::vector<gbl::GblPoint> & pointList, int label);
+			gbl::GblPoint getLabelToPoint(std::vector<gbl::GblPoint> & pointList, unsigned  int label);
 			void getResidualOfTrackandHits(gbl::GblTrajectory* traj, std::vector< gbl::GblPoint > pointList, EUTelTrack& track, std::map< int, std::map< float, float > > & SensorResidual, std::map< int, std::map< float, float > >& sensorResidualError, std::map< int, int> & planes);
->>>>>>> ab73ac1d
 			inline int getAlignmentMode() const {
 				return _alignmentMode;
 			}
