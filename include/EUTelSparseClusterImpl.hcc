/*
 *   This source code is part of the Eutelescope package of Marlin.
 *   You are free to use this source files for your own development as
 *   long as it stays in a public research context. You are not
 *   allowed to use it for commercial purpose. You must put this
 *   header with author names in all development based on this file.
 *
 */

#ifndef EUTELSPARSECLUSTERIMPL_HCC
#define EUTELSPARSECLUSTERIMPL_HCC

#include <UTIL/CellIDDecoder.h>
#include "EUTELESCOPE.h"
#include "EUTelTrackerDataInterfacerImpl.h"

namespace eutelescope {

  //! Implementation of a cluster made of sparsified pixels
  /*! This is a group of sparsified pixels having fulfilling the
   *  proximity requirement.
   *
   *  The shape and the size of the cluster is a priori undefined and
   *  the seed pixel is the one with the highest signal in the
   *  cluster.
   *
   *  The sparse pixel information are stored in the TrackerData using
   *  one of the sparse pixel implementation, via the addPixel()
   *  method. 
   *
   *  @author Antonio Bulgheroni, INFN <mailto:antonio.bulgheroni@gmail.com>
   *  @version $Id$
   */

  template<class PixelType>
  class EUTelSparseClusterImpl : public EUTelVirtualCluster {
  public:
    //! Default constructor
    EUTelSparseClusterImpl(IMPL::TrackerDataImpl * data);

    //! Destructor
    virtual ~EUTelSparseClusterImpl() { /* NOOP */ ; }

    //! Set the pixel noise values
    /*! This method is used to set the noise values. The Fixed Frame
     *  cluster implementation does not have in the TrackerData the
     *  noise value of the pixels. This method allows to attach at the
     *  current cluster a vector of floats with one entry for each
     *  pixel representing the noise value. The noise values in the
     *  vector must be ordered with the same order the pixel signals
     *  have been loaded into the TrackerData.
     *  
     *  Depending on the type of sparsified pixel, the noise values
     *  can already contained in there. In this case, this method is
     *  returning immediately.
     *
     *  When this method is called, the _noiseSetSwitch is set to true
     *  and all the other methods calling noise features will be made
     *  available. 
     *
     *  @param noiseValues The vector containing the pixel noise.
     */ 
    void setNoiseValues(std::vector<float > noiseValues);
    
    //! Get the detector ID
    /*! This method is used to get from the CellID the detector
     *  identification number
     *
     *  @return the detector ID 
     */
    inline int getDetectorID()  const {
        UTIL::CellIDDecoder<TrackerDataImpl>cellDecoder( EUTELESCOPE::ZSCLUSTERDEFAULTENCODING );
        return cellDecoder(_trackerData)["sensorID"];
	}

    //! Get the seed pixel coordinate in the local FoR
    /*! Regardless the kind of cluster in use, it is always possible
     *  to define the seed pixel as the one with the highest signal. 
     *
     *  @param xSeed The coordinate along x of the seed pixel in the
     *  local frame of reference
     *  @param ySeed The coordinate along y of the seed pixel in the
     *  local frame of reference
     */ 
    void getSeedCoord(int& xSeed, int& ySeed) const ;

    //! Get the central pixel coordinate in the local FoR
    /*! This method returns the coordinates of the pixel containing
     *  the cluster center of charge.
     *
     *  @param xCenter The coordinate along x of the central pixel in
     *  the cluster.
     *  @param yCenter The coordinate along y of the central pixel in
     *  the cluster.
     */
    void getCenterCoord(int& xCenter, int& yCenter) const  ;
    
    //! Get the cluster dimensions
    /*! For each cluster type is always possible to define the
     *  external sizes. 
     *
     *  @param xSize The size along x
     *  @param ySize The size along y
     */ 
    virtual void getClusterSize(int& xSize, int& ySize) const ;


    //! Return the cluster quality
    /*! It returns the cluster quality using the ClusterQuality enum.
     *  
     *  @return The cluster quality
     *
     *  @see ClusterQuality
     */
    ClusterQuality getClusterQuality() const {
        UTIL::CellIDDecoder<TrackerDataImpl>cellDecoder( EUTELESCOPE::ZSCLUSTERDEFAULTENCODING );
        return static_cast<ClusterQuality>( static_cast<lcio::long64>(cellDecoder(_trackerData)["quality"]) );
	}

    //! Return the distance from another 
    /*! This method return the distance between this and another
     *  cluster 
     *
     *  @param  clu The other cluster
     *  @return The distance between @a this and @a clu
     */ 
    float getDistance(EUTelVirtualCluster* clu) const  ; 

    //! Return the radius of the external circle
    /*! In the case of a zero suppressed cluster, that is irregular by
     *  definition, the external radius is half the maximum of the x
     *  and y cluster size.
     *
     *  @return The radius of the external circle
     */ 
    virtual float getExternalRadius() const;

    //! Return the total charge
    /*!
     *  @return The total integrated charge
     */
    float getTotalCharge() const ;

    //! Return the seed pixel charge
    /*! 
     *  @return the charge of the seed pixel
     */ 
    virtual float getSeedCharge() const ;

    //! Return the charge of cluster with N pixels
    /*! This method can be used to return the charge integrated into
     *  the cluster when only considering the N most significant
     *  pixels.
     *
     *  @return the charge of cluster with N pixels
     *  @param nPixel The number of pixels to consider
     */ 
    virtual float getClusterCharge(int nPixel) const; 

    //! Calculate the cluster charge with different number of pixels
    /*! This method is a better and faster replacement of the
     *  getClusterCharge(int) method. This one is actually avoiding to
     *  re-sort the signal vector all the times it is called. 
     *
     *  @param nPixels The list of number of pixels
     *  @return The charges for each number of pixels
     */ 
    virtual std::vector<float > getClusterCharge(std::vector<int > nPixels) const ;

    //! Return the charge of a subset of the cluster
    /*! Whatever shape the cluster has it is always possible to define
     *  a rectangular frame centered on the seed pixel. With this
     *  method the charge of this frame is calculated.
     *
     *  @param  xSize Odd number to define the x size of the subframe
     *  @param  ySize Odd number to define the y size of the subframe
     *  @return The charge of the cluster subframe
     */ 
    virtual float getClusterCharge(int xSize, int ySize) const ;

    //! Return the center of gravity shift from the seed coordinates
    /*! Having a charge distribution it is possible to calculate the
     *  charge center of gravity of the cluster. This will not
     *  correspond to the center of the cluster. This method returns
     *  the shift in both directions one has to apply to the cluster
     *  center to find the center of gravity
     *
     *  @param x Shift along x
     *  @param y Shift along y
     */ 
    virtual void  getCenterOfGravityShift(float& x, float& y) const  ; 

    //! Return the CoG shift using only a subregion of the cluster
    /*! As the method above, but this uses only a subset of pixel in
     *  the cluster: the one belonging to a frame @a xSize width @a
     *  ySize long around the center
     *
     *  @param x Shift along x
     *  @param y Shift along y
     *  @param xSize Frame size along x
     *  @param ySize Frame size along y
     */ 
    virtual void  getCenterOfGravityShift(float& x, float& y, 
					  int xSize, int ySize) const ;

    //! Return the CoG shift using only the nth higher pixels
    /*! As the above method, but this uses only the @n pixels with the
     *  highest signal for CoG calculation
     *
     *  @param x Shift along x
     *  @param y Shift along y
     *  @param n Number of pixels to be used
     */
    virtual void  getCenterOfGravityShift(float& x, float& y,
					  int n) const; 

    //! Return the CoG coordinates
    /*! This method adds already to the shift the coordinates of the
     *  cluster center
     *
     *  @param x CoG coordinate along x
     *  @param y CoG coordinate along y
     */ 
    virtual void  getCenterOfGravity(float& x, float& y) const;

    //! Set the cluster quality
    /*! Used to set the cluster quality using the ClusterQuality enum.
     *  
     *  @see eutelescope::ClusterQuality
     */
    virtual void setClusterQuality(ClusterQuality)  ;

    //! Get the pixel noise values
    /*! This method returns the pixel noise value vector if it was
     *  properly set. Otherwise it throws a DataNotAvailableException.
     *
     *  @return a vector of float with the pixel noise values.
     */
    std::vector<float > getNoiseValues() const;   

    //! Get the cluster noise
    /*! This method is used to calculate the cluster noise.
     *  See the implementation for the way the cluster noise is
     *  calculated.
     *
     *  @return A float value representing the cluster noise.
     */
    virtual float getClusterNoise() const  ;

    //! Get the cluster SNR
    /*! This method is used to calculate the cluster signal to noise
     *  ratio. 
     *
     *  @return The cluster SNR for the current cluster
     */ 
    virtual float getClusterSNR() const ;

    //! Get seed pixel SNR
    /*! This method is used to calculate the seed pixel signal to
     *  noise ratio. Note that depending on the cluster
     *  implementation, the definition of seed may differ.
     *
     *  @return The seed pixel SNR
     */
    virtual float getSeedSNR() const ;

    //! Get the cluster N SNR
    /*! This method returns the SNR of the cluster considering only
     *  the N most significant pixels. The pixel significance is based
     *  on a signal (and not SNR) basis.
     *
     *  @param nPixel The number of pixel to consider in the cluster
     *  @return The cluster N SNR.
     */ 
    virtual float getClusterSNR(int nPixel) const ;

    //! Get the cluster N x M SNR
    /*! This method returns the SNR when considering only a
     *  rectangular subframe of N x M pixel centered around the seed
     *  pixel. 
     *
     *  @param xSize Odd number to define the x size of the subframe
     *  @param ySize Odd number to define the y size of the subframe
     *  @return The SNR of the cluster subframe
     */
    virtual float getClusterSNR(int xSize, int ySize) const; 

    //! Calculate the cluster SNR with different number of pixels
    /*! This method is a better and faster replacement of the
     *  getClusterSNR(int) method. This one is actually avoiding to
     *  re-sort the signal vector all the times it is called. 
     *
     *  @param nPixels The list of number of pixels
     *  @return The SNRs for each number of pixels
     */ 
    virtual std::vector<float > getClusterSNR(std::vector<int > nPixels) const;

    //! Return a pointer to the TrackerDataImpl
    /*! This method is used to expose to the public the
     *  TrackerDataImpl member.
     *
     *  @return The pointer of _trackerData
     */
    virtual IMPL::TrackerDataImpl * trackerData()  { return _trackerData; } 
    
    //! Print
    /*! This method is used to print out the content of the clusters
     * 
     *  @param os The input output stream
     */
    virtual void print(std::ostream& os) const ;

    ////////////////////////////////////////////////////////
    //                                                    //
    //                IMPLEMENTATION                      //
    //                  SPECIFIC                          //
    //                                                    //
    ////////////////////////////////////////////////////////

    //! Get the number of sparse pixels in the collection
    /*! This utility can be used to know how many pixels are contained
     *  in the TrackerData.
     *
     *  @return the size of TrackerData measured in sparse
     *  pixels. 
     */ 
    unsigned int size() const ;
    
    //! Get the type of sparsified pixel
    /*! This method is used to get the type of sparsified pixel
     *  contained in the cluster. 
     *
     *  It is implementation specific and it is not available in the
     *  virtual interface since not all kind of clusters are made by
     *  sparsified pixels
     *
     *  @return The sparse pixel type using the SparsePixelType enum
     *
     *  @see SparsePixelType
     */
    SparsePixelType getSparsePixelType() const {
        UTIL::CellIDDecoder<TrackerDataImpl>cellDecoder( EUTELESCOPE::ZSCLUSTERDEFAULTENCODING );
        return static_cast<SparsePixelType>( static_cast<lcio::long64>(cellDecoder(_trackerData)["sparsePixelType"]) );
	}

    //! Get one of the sparse pixel
    /*! This method is used to get one of the sparse pixel contained
     *  into the TrackerData. Not mutant version.
     *
     *  @param index Index of the sparse pixel within the collection
     *  @param pixel A pointer to the retrieved pixel.
     *  @return A pointer to the retrieved pixel same as @c pixel
     */ 
<<<<<<< HEAD
    PixelType *  getSparsePixelAt(unsigned int index, PixelType * pixel) const {

      if ( index * _nElement + 2 > _trackerData->getChargeValues().size() ) return 0x0;
      pixel->setXCoord( static_cast<int> ( _trackerData->getChargeValues()[index * _nElement + 0] ) );
      pixel->setYCoord( static_cast<int> ( _trackerData->getChargeValues()[index * _nElement + 1] ) );
      pixel->setSignal( static_cast<int> ( _trackerData->getChargeValues()[index * _nElement + 2] ) );
      pixel->setTime(   static_cast<int> ( _trackerData->getChargeValues()[index * _nElement + 3] ) );
      return pixel;
    }


=======
    PixelType* getSparsePixelAt(unsigned int index, PixelType* pixel) const
    {
	return _rawDataInterfacer.getSparsePixelAt(index, pixel);
    }
>>>>>>> c25447fb

    //! Add a sparse pixel
    /*! This method is used to add to the current TrackerDataImpl a
     *  new sparse pixel with all the pieces of information.
     */
<<<<<<< HEAD
    void addSparsePixel(PixelType * pixel){
    
      _trackerData->chargeValues().push_back( static_cast<float> (pixel->getXCoord()) );
      _trackerData->chargeValues().push_back( static_cast<float> (pixel->getYCoord()) );
      _trackerData->chargeValues().push_back( static_cast<float> (pixel->getSignal()) );
      _trackerData->chargeValues().push_back( static_cast<float> (pixel->getTime()) );
    }  

=======
    void addSparsePixel(PixelType* pixel)
    {
	_rawDataInterfacer.addSparsePixel(pixel);
    }
>>>>>>> c25447fb

  protected:
    
    //! The interfacer to the raw data
    EUTelTrackerDataInterfacerImpl<PixelType> _rawDataInterfacer;
     
    //! The number of elements in the data structure
    unsigned int _nElement;

    //! The sparse pixel type enumerator
    SparsePixelType _type;

  private:
   #ifndef DISALLOW_COPY_AND_ASSIGN
  //Following #define stops the accidental creation of a copy or assignment operator by causing a link error. Copy and Assignment operators not allowed because they are unnecessary and the cause of many bugs
  #define DISALLOW_COPY_AND_ASSIGN(EUTelSparseClusterImpl) \
  EUTelSparseClusterImpl(const EUTelSparseClusterImpl&); \
  void operator=(const EUTelSparseClusterImpl&);

  //Private Functions
  DISALLOW_COPY_AND_ASSIGN(EUTelSparseClusterImpl)//See #define just above
  #endif
 
  //Private Functions
    //! Noise values vector
    std::vector<float > _noiseValues;

    //! Noise set switch
    /*! By default this switch is set to false and it is disabling all
     *  methods referring to the _noiseValue. This bool is set to true
     *  only when the setNoiseValues() is called and all the
     *  crosschecks have been passed.
     */
    bool _noiseSetSwitch;
  };
<<<<<<< HEAD

  ////////////////////////////////////////////////////////
  //                                                    //
  //                     TEMPLATE                       //
  //                  SPECIALIZATION                    //
  //                                                    //
  ////////////////////////////////////////////////////////

  

}

=======
} //namespace
>>>>>>> c25447fb
#endif<|MERGE_RESOLUTION|>--- conflicted
+++ resolved
@@ -351,44 +351,20 @@
      *  @param pixel A pointer to the retrieved pixel.
      *  @return A pointer to the retrieved pixel same as @c pixel
      */ 
-<<<<<<< HEAD
-    PixelType *  getSparsePixelAt(unsigned int index, PixelType * pixel) const {
-
-      if ( index * _nElement + 2 > _trackerData->getChargeValues().size() ) return 0x0;
-      pixel->setXCoord( static_cast<int> ( _trackerData->getChargeValues()[index * _nElement + 0] ) );
-      pixel->setYCoord( static_cast<int> ( _trackerData->getChargeValues()[index * _nElement + 1] ) );
-      pixel->setSignal( static_cast<int> ( _trackerData->getChargeValues()[index * _nElement + 2] ) );
-      pixel->setTime(   static_cast<int> ( _trackerData->getChargeValues()[index * _nElement + 3] ) );
-      return pixel;
-    }
-
-
-=======
+
     PixelType* getSparsePixelAt(unsigned int index, PixelType* pixel) const
     {
 	return _rawDataInterfacer.getSparsePixelAt(index, pixel);
     }
->>>>>>> c25447fb
 
     //! Add a sparse pixel
     /*! This method is used to add to the current TrackerDataImpl a
      *  new sparse pixel with all the pieces of information.
      */
-<<<<<<< HEAD
-    void addSparsePixel(PixelType * pixel){
-    
-      _trackerData->chargeValues().push_back( static_cast<float> (pixel->getXCoord()) );
-      _trackerData->chargeValues().push_back( static_cast<float> (pixel->getYCoord()) );
-      _trackerData->chargeValues().push_back( static_cast<float> (pixel->getSignal()) );
-      _trackerData->chargeValues().push_back( static_cast<float> (pixel->getTime()) );
-    }  
-
-=======
     void addSparsePixel(PixelType* pixel)
     {
 	_rawDataInterfacer.addSparsePixel(pixel);
     }
->>>>>>> c25447fb
 
   protected:
     
@@ -424,20 +400,5 @@
      */
     bool _noiseSetSwitch;
   };
-<<<<<<< HEAD
-
-  ////////////////////////////////////////////////////////
-  //                                                    //
-  //                     TEMPLATE                       //
-  //                  SPECIALIZATION                    //
-  //                                                    //
-  ////////////////////////////////////////////////////////
-
-  
-
-}
-
-=======
 } //namespace
->>>>>>> c25447fb
 #endif