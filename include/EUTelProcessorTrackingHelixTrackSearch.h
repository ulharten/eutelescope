// Version: $Id$
#ifndef EUTelTrackingHelixTrackSearch_h
#define EUTelTrackingHelixTrackSearch_h 1

// C++
#include <string>

// LCIO
#include "lcio.h"

#include "marlin/Processor.h"

#include "IMPL/TrackerHitImpl.h"

// AIDA
#if defined(USE_AIDA) || defined(MARLIN_USE_AIDA)
#include <AIDA/IBaseHistogram.h>
#include <AIDA/IHistogram1D.h>
#include <AIDA/IHistogram2D.h>
#include <AIDA/IProfile1D.h>
#endif

// EUTELESCOPE
#include "EUTelTrackFitter.h"
#include "EUTelGeometryTelescopeGeoDescription.h"
#include "EUTelUtility.h"
#include "EUTelTrackImpl.h"

class EUTelTrackImpl;

namespace eutelescope {

    /** @class EUTelProcessorTrackingHelixTrackSearch Pattern recognition processor
     * 
     *  This processor performs track pattern recognition step that is 
     *  necessary for two-step (track-search/fit) tracking, for example GBL.
     *  Pattern recognition is based on brute-force enumeration of
     *  all possible hit combinations that fulfill some requirements (optional);
     * 
     *  @see EUTelTrackFinder
     */
  class EUTelProcessorTrackingHelixTrackSearch : public marlin::Processor {
    private:
        DISALLOW_COPY_AND_ASSIGN(EUTelProcessorTrackingHelixTrackSearch)   // prevent users from making (default) copies of processors
        
    public:

    virtual marlin::Processor* newProcessor() {
            return new EUTelProcessorTrackingHelixTrackSearch;
        }

        EUTelProcessorTrackingHelixTrackSearch();

        /** Called at the begin of the job before anything is read.
         * Use to initialize the processor, e.g. book histograms.
         */
        virtual void init();

        /** Called for every run.
         */
        virtual void processRunHeader(lcio::LCRunHeader* run);

        /** Called for every event - the working horse.
         */
        virtual void processEvent(lcio::LCEvent * evt);

        virtual void check(lcio::LCEvent * evt);

        /** Called after data processing for clean up.
         */
        virtual void end();



    public:
        /** Histogram booking */
        void bookHistograms();

        void plotHistos( vector< IMPL::TrackImpl* >& trackCandidates ) ;

        // Processor parameters        

    public:
        /** Retuns amount of missing hits in a track candidate */
        int getAllowedMissingHits() const;

        /** Retuns maximal amount of track candidates per event */
        int getMaxTrackCandidates() const;


    public:
        /** Fills hits data structure for track finder */
        void FillHits(LCEvent*, LCCollection*, EVENT::TrackerHitVec&) const;
        
        /** Prepare LCIO data structure for dumping track
         * candidate hits into LCIO files
         */
        void addTrackCandidateToCollection(lcio::LCEvent*, const std::vector< EVENT::TrackerHitVec >&);

        /** Prepare LCIO data structure for dumping track hits from PR search
         *  into LCIO files
         */
        void addTrackCandidateHitFittedToCollection(LCEvent*,  EVENT::TrackerHitVec& );


        /** Prepare LCIO data structure for dumping track
         * candidate hits into LCIO files
         */
        void addTrackCandidateToCollection1(lcio::LCEvent* evt, std::vector< IMPL::TrackImpl* >&);

    protected:

        // Input/Output collections of the processor

        /** Input TrackerHit collection name */
	std::string _hitInputCollectionName;

        /** Output TrackerHit collection name */
<<<<<<< HEAD
	std::string _trackCandidateHitsOutputCollectionName;
=======
        string _hitFittedOutputCollectionName;

        /** Output TrackerHit collection name */
        string _trackCandidateHitsOutputCollectionName;
>>>>>>> 047152ad


    protected:
        /** Hot pixel collection name 
         *  @TODO must be a part of a separate data structure
         */
//        string _hotPixelCollectionName;

        /** Map of hot pixels */
//        map<string, bool > _hotPixelMap;

    protected:

        /** Track fitter*/
        EUTelTrackFitter* _trackFitter;


    private:

        /** TGeo geometry file name */
	std::string _tgeoFileName;
        
        // Exhaustive finder state definition

        /** Maximal amount of missing hits per track candidate */
        int _maxMissingHitsPerTrackCand;

        /** Maximal amount of tracks per event */
        int _maxNTracks;
 
        /** Number of Planes to project starting with the first most upstream */
        int _planesProject;
        
        /** Maximal distance in XY plane */
        double _residualsRMax;
        
        /** Beam energy in [GeV] */
        double _eBeam;

        /** Beam charge in [e] */
        double _qBeam;
        
        /** Beam energy uncertainty [%] */
        double _eBeamUncertatinty;
        
        /** Beam spread in [mrad] */
        EVENT::FloatVec _beamSpread;

        /** Histogram info file name */
	std::string _histoInfoFileName;

    protected:

        // Statistics counters

        /** Number of events processed */
        int _nProcessedRuns;
        /** Number of runs processed */
        int _nProcessedEvents;

    public:
#if defined(USE_AIDA) || defined(MARLIN_USE_AIDA)
        /** AIDA histogram map
         *  Instead of putting several pointers to AIDA histograms as
         *  class members, histograms are booked in the init() method and
         *  their pointers are inserted into this map keyed by their
         *  names.
         *  The histogram filling can proceed recalling an object through
         *  its name
         */
	std::map< std::string, AIDA::IHistogram1D* > _aidaHistoMap1D;

        /** Names of histograms */
        struct _histName {
<<<<<<< HEAD
	  static std::string _numberTracksCandidatesHistName;
	  static std::string _numberOfHitOnTrackCandidateHistName;
=======
            static string _numberTracksCandidatesHistName;
            static string _numberOfHitOnTrackCandidateHistName;
            static string _HitOnTrackCandidateHistName;
>>>>>>> 047152ad
        };

#endif // defined(USE_AIDA) || defined(MARLIN_USE_AIDA)

    };

    /** A global instance of the processor */
    EUTelProcessorTrackingHelixTrackSearch gEUTelProcessorTrackingHelixTrackSearch;

} // eutelescope

#endif // EUTelTrackingExhaustiveTrackSearch_h<|MERGE_RESOLUTION|>--- conflicted
+++ resolved
@@ -116,14 +116,12 @@
 	std::string _hitInputCollectionName;
 
         /** Output TrackerHit collection name */
-<<<<<<< HEAD
-	std::string _trackCandidateHitsOutputCollectionName;
-=======
+
         string _hitFittedOutputCollectionName;
 
         /** Output TrackerHit collection name */
         string _trackCandidateHitsOutputCollectionName;
->>>>>>> 047152ad
+
 
 
     protected:
@@ -198,14 +196,10 @@
 
         /** Names of histograms */
         struct _histName {
-<<<<<<< HEAD
-	  static std::string _numberTracksCandidatesHistName;
-	  static std::string _numberOfHitOnTrackCandidateHistName;
-=======
             static string _numberTracksCandidatesHistName;
             static string _numberOfHitOnTrackCandidateHistName;
             static string _HitOnTrackCandidateHistName;
->>>>>>> 047152ad
+
         };
 
 #endif // defined(USE_AIDA) || defined(MARLIN_USE_AIDA)
