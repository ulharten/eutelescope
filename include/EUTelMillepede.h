--- conflicted
+++ resolved
@@ -14,11 +14,7 @@
 
 // system includes <>
 #include <map>
-<<<<<<< HEAD
-#include <fstream>      // std::ifstream, std::ofstream
-=======
 #include <fstream>
->>>>>>> d15aea42
 #include <string>
 #include <utility>
 #include <vector>
@@ -39,67 +35,6 @@
 
 public:
         EUTelMillepede();
-<<<<<<< HEAD
-
-        ~EUTelMillepede();
-
-				//This take a state and outputs a its alignment jacobian given the alignment mode
-				void computeAlignmentToMeasurementJacobian( EUTelState& state);
-
-				void computeAlignmentToMeasurementJacobian( float x,float y, float slopeXvsZ, float slopeYvsZ);
-
-				void setGlobalLabels(EUTelState& state);
-
-				void setGlobalLabels(int iPlane);
-
-				void FillMilleParametersLabels();
-
-				void writeMilleSteeringFile(lcio::StringVec pedeSteerAddCmds);
-
-				bool runPede();
-	
-				bool parseMilleOutput(std::string alignmentConstantLCIOFile, std::string gear_aligned_file);
-				bool converge();
-				bool checkConverged();
-				void editSteerUsingRes();
-				void copyFile(std::string input, std::string output);
-				void outputSteeringFiles();
-
-
-				void testUserInput();
-				void printFixedPlanes();
-				/////////////////////////set stuff!
-				void setXShiftFixed(lcio::IntVec xfixed);
-				void setYShiftFixed(lcio::IntVec yfixed);
-				void setZShiftFixed(lcio::IntVec zfixed);
-				void setXRotationsFixed(lcio::IntVec xRotfixed);
-				void setYRotationsFixed(lcio::IntVec yRotfixed);
-				void setZRotationsFixed(lcio::IntVec zRotfixed);
-				void setPlanesExclude(lcio::IntVec exclude);
-				void setSteeringFileName(std::string name);
-				void setBinaryFileName(std::string binary);
-				void setResultsFileName(std::string name);
-
-
-				///////////////////////////////////////////get stuff
-				TMatrixD& getAlignmentJacobian()  { return _jacobian; }
-				std::vector<int> getGlobalParameters() { return _globalLabels; }
-				///////find stuff
-				bool findTooManyRejects(std::string output);
-
-
-				gbl::MilleBinary * _milleGBL;
-
-
-void CreateBinary();
-
-		protected:
-				TMatrixD _jacobian; //Remember you need to create the object before you point ot it
-				std::vector<int> _globalLabels;
-				std::map<int, int> _xShiftsMap;
-				std::map<int, int> _yShiftsMap;
-				std::map<int, int> _zShiftsMap;
-=======
         ~EUTelMillepede();
 
 	//This take a state and outputs a its alignment jacobian given the alignment mode
@@ -150,22 +85,14 @@
 	std::map<int, int> _xShiftsMap;
 	std::map<int, int> _yShiftsMap;
 	std::map<int, int> _zShiftsMap;
->>>>>>> d15aea42
       	std::map<int, int> _xRotationsMap;
       	std::map<int, int> _yRotationsMap;
       	std::map<int, int> _zRotationsMap;
 
         /** Mille steering filename */
-<<<<<<< HEAD
-				std::string _milleSteeringFilename;
-				
-				std::string _milleSteerNameOldFormat;
-				int _iteration;
-=======
 	std::string _milleSteeringFilename;
 	std::string _milleSteerNameOldFormat;
 	int _iteration;
->>>>>>> d15aea42
 
 	std::string _milleBinaryFilename;
 	//the results file
