// LCIO
#include <EVENT/LCCollection.h>
#include "lcio.h"

// MARLIN
#include "marlin/Exceptions.h"
#include "marlin/Global.h"
#include "marlin/Processor.h"
#include "marlin/VerbosityLevels.h"

//EUTelescope
#include "EUTelUtility.h"
#include "EUTelEventImpl.h"
#include "EUTelTrack.h"
#include "EUTelState.h"
#include "EUTelTrackAnalysis.h"
// AIDA
#if defined(USE_AIDA) || defined(MARLIN_USE_AIDA)
#include <AIDA/IBaseHistogram.h>
#include <AIDA/IHistogram1D.h>
#include <AIDA/IHistogram2D.h>
#include <AIDA/IProfile1D.h>
#include <marlin/AIDAProcessor.h>
#include <AIDA/IHistogramFactory.h>
#include <AIDA/IProfile2D.h>
#endif // MARLIN_USE_AIDA

namespace eutelescope {

	class  EUTelProcessorTrackAnalysis : public marlin::Processor {

  	private:
  	DISALLOW_COPY_AND_ASSIGN(EUTelProcessorTrackAnalysis)
        
    public:

    virtual Processor* newProcessor() {
    	return new  EUTelProcessorTrackAnalysis;
    }

    EUTelProcessorTrackAnalysis();

    /** Called at the begin of the job before anything is read.
    * Use to initialize the processor, e.g. book histograms.
    */
    virtual void init();

    /** Called for every event - the working horse.*/
    virtual void processEvent(LCEvent * evt);

   	/** Called after data processing for clean up. **/
		virtual void end();
		void initialiseResidualVsPositionHistograms();
		
		std::string _trackInputCollectionName;
		EUTelTrackAnalysis* _analysis;
		IntVec _sensorIDs;
<<<<<<< HEAD
		std::map< int,  AIDA::IProfile2D* > _mapFromSensorIDToHistogramX;
		std::map< int,  AIDA::IProfile2D* > _mapFromSensorIDToHistogramY;
		std::map< int,  AIDA::IProfile2D* > _mapFromSensorIDToPValueHisto;
		std::map< int,   AIDA::IHistogram1D *> _mapFromSensorIDToKinkXZ;
		std::map< int,  AIDA::IHistogram1D * > _mapFromSensorIDToKinkYZ;
		std::map< int,  AIDA::IProfile1D* > _mapFromSensorIDToPValuesVsIncidenceXZ;
		std::map< int,  AIDA::IProfile1D* > _mapFromSensorIDToPValuesVsIncidenceYZ;

=======
		map< int,  AIDA::IProfile2D* > _mapFromSensorIDToHistogramX;
		map< int,  AIDA::IProfile2D* > _mapFromSensorIDToHistogramY;
		map< int,   AIDA::IHistogram1D *> _mapFromSensorIDToKinkXZ;
		map< int,  AIDA::IHistogram1D * > _mapFromSensorIDToKinkYZ;
		AIDA::IHistogram1D * _beamEnergy;
>>>>>>> 11f7b76f
	};

    EUTelProcessorTrackAnalysis gEUTelProcessorTrackAnalysis;

}<|MERGE_RESOLUTION|>--- conflicted
+++ resolved
@@ -55,7 +55,6 @@
 		std::string _trackInputCollectionName;
 		EUTelTrackAnalysis* _analysis;
 		IntVec _sensorIDs;
-<<<<<<< HEAD
 		std::map< int,  AIDA::IProfile2D* > _mapFromSensorIDToHistogramX;
 		std::map< int,  AIDA::IProfile2D* > _mapFromSensorIDToHistogramY;
 		std::map< int,  AIDA::IProfile2D* > _mapFromSensorIDToPValueHisto;
@@ -63,14 +62,8 @@
 		std::map< int,  AIDA::IHistogram1D * > _mapFromSensorIDToKinkYZ;
 		std::map< int,  AIDA::IProfile1D* > _mapFromSensorIDToPValuesVsIncidenceXZ;
 		std::map< int,  AIDA::IProfile1D* > _mapFromSensorIDToPValuesVsIncidenceYZ;
+		AIDA::IHistogram1D * _beamEnergy;
 
-=======
-		map< int,  AIDA::IProfile2D* > _mapFromSensorIDToHistogramX;
-		map< int,  AIDA::IProfile2D* > _mapFromSensorIDToHistogramY;
-		map< int,   AIDA::IHistogram1D *> _mapFromSensorIDToKinkXZ;
-		map< int,  AIDA::IHistogram1D * > _mapFromSensorIDToKinkYZ;
-		AIDA::IHistogram1D * _beamEnergy;
->>>>>>> 11f7b76f
 	};
 
     EUTelProcessorTrackAnalysis gEUTelProcessorTrackAnalysis;
