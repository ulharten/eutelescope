--- conflicted
+++ resolved
@@ -56,11 +56,7 @@
 # Limit processing of a run to a certain number of events
 
 # Limit processing of a run to a certain number of events
-<<<<<<< HEAD
 MaxRecordNumber		= 100000
-=======
-MaxRecordNumber		= 10
->>>>>>> 11f7b76f
 
 # The verbosity used by the EUTelescope producers (i.e. MESSAGE, DEBUG, ERROR
 # with appended level from 0..9, e.g. MESSAGE5). If you set this to DEBUG0 but
