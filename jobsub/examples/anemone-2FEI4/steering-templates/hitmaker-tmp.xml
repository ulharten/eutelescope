<?xml version="1.0" encoding="us-ascii"?>
<!-- ?xml-stylesheet type="text/xsl" href="http://ilcsoft.desy.de/marlin/marlin.xsl"? -->
<!-- ?xml-stylesheet type="text/xsl" href="marlin.xsl"? -->


<marlin xmlns:xsi="http://www.w3.org/2001/XMLSchema-instance" xsi:noNamespaceSchemaLocation="http://ilcsoft.desy.de/marlin/marlin.xsd">

   <execute>
      <processor name="AIDA"/>
      <processor name="HitMakerM26"/>
      <processor name="HitMakerAPIX"/>
      <processor name="Correlator"/>
      <processor name="PreAligner"/>
      <processor name="Save"/>
      <processor name="EUTelUtilityPrintEventNumber"/> 
   </execute>

   <global>
      <parameter name="LCIOInputFiles"> @LcioPath@/run@RunNumber@-clustering.slcio </parameter>
      <parameter name="GearXMLFile" value="@GearFilePath@/@GearFile@"/>
      <parameter name="MaxRecordNumber" value="@MaxRecordNumber@"/>
      <parameter name="SkipNEvents" value="@SkipNEvents@"/>
      <parameter name="SupressCheck" value="false"/>
      <parameter name="Verbosity" value="@Verbosity@"/>
   </global>


 <processor name="AIDA" type="AIDAProcessor">
 <!--Processor that handles AIDA files. Creates on directory per processor.  Processors only need to create and fill the histograms, clouds and tuples. Needs to be the first ActiveProcessor-->
  <!-- compression of output file 0: false >0: true (default) -->
  <parameter name="Compress" type="int">1 </parameter>
  <!-- filename without extension-->
<<<<<<< HEAD
  <parameter name="FileName" type="string" value= "@HistogramPath@/run@RunNumber@-hitmaker-histo"/>
  <!-- type of output file root (default) or xml )-->
  <parameter name="FileType" type="string">root </parameter>
  <!--verbosity level of this processor ("DEBUG0-4,MESSAGE0-4,WARNING0-4,ERROR0-4,SILENT")-->
  <!--parameter name="Verbosity" type="string">DEBUG </parameter-->
 </processor>

=======
  <parameter name="FileName" type="string" value="@HistoFile@"/>
  <!-- type of output file xml (default) or root ( only OpenScientist)-->
  <parameter name="FileType" type="string" value="root"/>
 </processor>

  <processor name="LoadRefHitDB"     type="ConditionsProcessor">
    <parameter name="DBInit" type="string" value="localhost:lccd_test:align:tel"/>
    <parameter name="SimpleFileHandler" type="StringVec"> refhit  @RefHitDBFile@ referenceHit  </parameter>
  </processor>


  <processor name="LoadHotPixelDB" type="ConditionsProcessor">
    <!--ConditionsProcessor provides access to conditions data  transparently from LCIO files or a databases, using LCCD-->
    <!--Initialization of a conditions database handler-->
    <!--parameter name="DBCondHandler" type="StringVec"> conditionsName /lccd/myfolder HEAD </parameter-->
    <!--Initialization of a conditions db file handler-->
    <!--parameter name="DBFileHandler" type="StringVec"> conditionsName conditions.slcio collectionName </parameter-->
    <!--Initialization string for conditions database-->
    <parameter name="DBInit" type="string" value="localhost:lccd_test:calvin:hobbes"/>
    <!--Initialization of a data file handler-->
    <!--parameter name="DataFileHandler" type="StringVec" value="conditionsName"/-->
    <!--Initialization of a simple conditions file handler-->
    <parameter name="SimpleFileHandler" type="StringVec"> hotpixel_m26   @HotPixelDBFile@ hotpixel_m26  </parameter>
    <parameter name="SimpleFileHandler" type="StringVec"> hotpixel_apix  @HotPixelDBFile@ hotpixel_apix </parameter>
  </processor>


 <processor name="Mimosa26EUTelAutoPedestalNoiseProcessor" type="EUTelAutoPedestalNoiseProcessor">
 <!--EUTelAutoPedestalNoiseProcessor produces initial pedestal / noise / status with user provided values-->
  <!--Noise local collection-->
  <parameter name="NoiseCollectionName" type="string" lcioOutType="TrackerData"> noiseDB </parameter>
  <!--Pedestal local collection-->
  <parameter name="PedestalCollectionName" type="string"  lcioOutType="TrackerData"> pedestalDB </parameter>
  <!--Pixel status collection-->
  <parameter name="StatusCollectionName" type="string" lcioOutType="TrackerRawData"> statusDB   </parameter>
  <!--The initial value of noise (one value for detector)-->
  <parameter name="InitNoiseValue" type="FloatVec"> 1 1 1 1 1 1     </parameter>
  <!--The initial value of pedestal (one value for detector)-->
  <parameter name="InitPedestalValue" type="FloatVec"> 0 0 0 0 0 0   </parameter>
  <!--The maximum pixel along x (default 255, one value per detector)-->
  <parameter name="MaxXVector" type="IntVec"> 1151 1151 1151 1151 1151 1151 </parameter>
  <!--The maximum pixel along y (default 255, one value per detector)-->
  <parameter name="MaxYVector" type="IntVec"> 575 575 575 575 575 575     </parameter>
  <!--The minimum pixel along x (default 0, one value per detector)-->
  <parameter name="MinXVector" type="IntVec"> 0 0 0 0 0 0   </parameter>
  <!--The minimum pixel along y (default 0, one value per detector)-->
  <parameter name="MinYVector" type="IntVec"> 0 0 0 0 0 0   </parameter>
  <!--The sensorID for the generated collection (one per detector)-->
  <parameter name="SensorIDVec" type="IntVec"> 0 1 2 3 4 5  </parameter>
</processor>

>>>>>>> 4708a634
 <processor name="HitMakerM26" type="EUTelProcessorHitMaker">
 <!--EUTelHitMakerTwo is responsible to translate cluster centers from the local frame of reference to the external frame of reference using the GEAR geometry description-->
  <!--If true a 3D histo will be filled. It may require large memory-->
  <!--parameter name="Enable3DHisto" type="bool">true </parameter-->
  <!--Hit coordinates are calculated in local reference frame of sensor-->
  <!--parameter name="EnableLocalCoordidates" type="bool">false </parameter-->
  <!--Hit collection name-->
  <parameter name="HitCollectionName" type="string" lcioOutType="TrackerHit"> hit </parameter>
<<<<<<< HEAD
  <!--This is the name of the LCIO file name with the output offset db (add .slcio)-->
  <!--parameter name="OffsetDBFile" type="string">offset-db.slcio </parameter-->
  <!--Cluster (pulse) collection name-->
  <parameter name="PulseCollectionName" type="string" lcioInType="TrackerPulse">cluster_m26_free </parameter>
  <!--This is the name of the reference hit collection initialized in this processor. This collection provides the reference vector to correctly determine a plane corresponding to a global hit coordiante.-->
  <!--parameter name="ReferenceCollection" type="string">referenceHit </parameter-->
  <!--This is the file where the reference hit collection is stored-->
  <parameter name="ReferenceHitFile" type="string"> @DatabasePath@/run@RunNumber@-refhit-db.slcio </parameter>
  <!--verbosity level of this processor ("DEBUG0-4,MESSAGE0-4,WARNING0-4,ERROR0-4,SILENT")-->
  <!--parameter name="Verbosity" type="string">DEBUG </parameter-->
 </processor>
=======
  <!--Select here how the center of gravity should be calculated.
FULL: using the full cluster
NPixel: using only the first N most significant pixels (set NPixel too)
NxMPixel: using a subframe of the cluster N x M pixels wide (set NxMPixel too).-->
  <parameter name="CoGAlgorithm" type="string" value="FULL"/>
  <!--If true a 3D histo will be filled. It may require large memory-->
  <parameter name="Enable3DHisto" type="bool" value="false"/>
  <!--The name of the collections containing the eta function (x and y respectively)-->
  <!--parameter name="EtaCollectionName" type="StringVec"> xEta yEta </parameter-->
  <!--Enable or disable eta correction-->
  <parameter name="EtaSwitch" type="bool" value="false"/>
  <!--The number of most significant pixels to be used if CoGAlgorithm is "NPixel"-->
  <!--parameter name="NPixel" type="int" value="9"/-->
  <!--The submatrix size to be used for CoGAlgorithm = "NxMPixel"-->
  <parameter name="NxMPixel" type="IntVec"> 3 3 </parameter>
  <parameter name="ReferenceHitFile" type="string"> @RefHitDBFile@ </parameter>
</processor>
>>>>>>> 4708a634

 <processor name="HitMakerAPIX" type="EUTelProcessorHitMaker">
 <!--EUTelHitMakerTwo is responsible to translate cluster centers from the local frame of reference to the external frame of reference using the GEAR geometry description-->
  <!--If true a 3D histo will be filled. It may require large memory-->
  <!--parameter name="Enable3DHisto" type="bool">true </parameter-->
  <!--Hit coordinates are calculated in local reference frame of sensor-->
  <!--parameter name="EnableLocalCoordidates" type="bool">false </parameter-->
  <!--Hit collection name-->
  <parameter name="HitCollectionName" type="string" lcioOutType="TrackerHit"> hit </parameter>
<<<<<<< HEAD
  <!--This is the name of the LCIO file name with the output offset db (add .slcio)-->
  <!--parameter name="OffsetDBFile" type="string">offset-db.slcio </parameter-->
  <!--Cluster (pulse) collection name-->
  <parameter name="PulseCollectionName" type="string" lcioInType="TrackerPulse">cluster_apix_free </parameter>
  <!--This is the name of the reference hit collection initialized in this processor. This collection provides the reference vector to correctly determine a plane corresponding to a global hit coordiante.-->
  <!--parameter name="ReferenceCollection" type="string">referenceHit </parameter-->
  <!--This is the file where the reference hit collection is stored-->
  <parameter name="ReferenceHitFile" type="string"> @DatabasePath@/run@RunNumber@-refhit-db.slcio </parameter>
  <!--verbosity level of this processor ("DEBUG0-4,MESSAGE0-4,WARNING0-4,ERROR0-4,SILENT")-->
  <!--parameter name="Verbosity" type="string">DEBUG </parameter-->
 </processor>

<processor name="PreAligner" type="EUTelPreAlign">
 <!--Apply alignment constants to hit collection-->
  <!--Name of LCIO db file where alignment constantds will be stored-->
  <parameter name="AlignmentConstantLCIOFile" type="string"> @DatabasePath@/run@RunNumber@-prealign-db.slcio </parameter>
  <!--How many events should be used for an approximation to the X,Y shifts (pre-alignment)? (default=50000)-->
  <parameter name="Events" type="int">9999 </parameter>
  <!--SensorID of fixed plane-->
  <!--parameter name="FixedPlane" type="int">0 </parameter-->
  <!--Switch on or off the histogram filling-->
  <!--parameter name="HistogramFilling" type="bool">true </parameter-->
  <!--This is the name of the hot pixel collection that clusters should be checked against (optional). -->
  <!--parameter name="HotPixelCollectionName" type="string"> </parameter-->
  <!--The name of the input hit collection-->
  <parameter name="InputHitCollectionName" type="string" lcioInType="TrackerHit">hit </parameter>
  <!--If there are more then this number of correlated hits (planes->track candidate) (default=5)-->
  <!--parameter name="MinNumberOfCorrelatedHits" type="int">5 </parameter-->
  <!--reference hit collection name -->
  <parameter name="ReferenceCollection" type="string">referenceHit </parameter>
  <!--Maximal values of the hit residuals in the X direction for a correlation band. Note: these numbers are ordered according to the z position of the sensors and NOT according to the sensor id.-->
  <parameter name="ResidualsXMax" type="FloatVec"> 2. 2. 2.  8. 8.  2. 2. 5. </parameter>
  <!--Minimal values of the hit residuals in the X direction for a correlation band. Note: these numbers are ordered according to the z position of the sensors and NOT according to the sensor id.-->
  <parameter name="ResidualsXMin" type="FloatVec"> -2. -2. -2.  -8. -8.  -2. -2. -5. </parameter>
  <!--Maximal values of the hit residuals in the Y direction for a correlation band. Note: these numbers are ordered according to the z position of the sensors and NOT according to the sensor id.-->
  <parameter name="ResidualsYMax" type="FloatVec"> 2. 2. 2.  8. 8.  2. 2. 5. </parameter>
  <!--Minimal values of the hit residuals in the Y direction for a correlation band. Note: these numbers are ordered according to the z position of the sensors and NOT according to the sensor id.-->
  <parameter name="ResidualsYMin" type="FloatVec"> -2. -2. -2.  -8. -8.  -2. -2. -5. </parameter>
  <!--Do you want the reference hit collection to be used for coordinate transformations?-->
  <!--parameter name="UseReferenceCollection" type="bool">true </parameter-->
  <!--verbosity level of this processor ("DEBUG0-4,MESSAGE0-4,WARNING0-4,ERROR0-4,SILENT")-->
  <!--parameter name="Verbosity" type="string">DEBUG </parameter-->
 </processor>

 <processor name="Correlator" type="EUTelCorrelator">
 <!--EUTelCorrelator fills histograms with correlation plots-->
  <!--Minimum allowed cluster charge to be taken into account for the correlation plots (default = 2)-->
  <parameter name="ClusterChargeMinimum" type="int">2 </parameter>
  <!--Dump the offset X and Y values calculated from the correlation bands (default = true)-->
  <parameter name="DumpOffset" type="bool"> false </parameter>
  <!--How many events are needed to get reasonable correlation plots (and Offset DB)? (default=1000)-->
  <parameter name="Events" type="int"> 9999 </parameter>
  <!--SensorID of fixed plane-->
  <!--parameter name="FixedPlane" type="int">0 </parameter-->
  <!--This is the name of the hot pixel collection to be saved into the output slcio file-->
  <!--parameter name="HotPixelCollectionName" type="string">hotpixel </parameter-->
  <!--List of cluster collections-->
  <parameter name="InputClusterCollections" type="StringVec" lcioInType="TrackerPulse"> </parameter>
  <!--Hit collection name-->
  <parameter name="InputHitCollectionName" type="string" lcioInType="TrackerHit">hit </parameter>
  <!--If there are more then this number of correlated hits (planes->track candidate) (default=5)-->
  <parameter name="MinNumberOfCorrelatedHits" type="int">5 </parameter>
  <!--This is the name of the LCIO file name with the output offset db (add .slcio)-->
  <!--parameter name="OffsetDBFile" type="string">offset-db.slcio </parameter-->
  <!--reference hit collection name -->
   <parameter name="ReferenceCollection" type="string" value="refhit"/>
  <!--Maximal values of the hit residuals in the X direction for a correlation band. Note: these numbers are ordered according to the z position of the sensors and NOT according to the sensor id.-->
  <parameter name="ResidualsXMax" type="FloatVec"> 2. 2. 2.  8. 8.  2. 2. 5. </parameter>
  <!--Minimal values of the hit residuals in the X direction for a correlation band. Note: these numbers are ordered according to the z position of the sensors and NOT according to the sensor id.-->
  <parameter name="ResidualsXMin" type="FloatVec"> -2. -2. -2.  -8. -8.  -2. -2. -5. </parameter>
  <!--Maximal values of the hit residuals in the Y direction for a correlation band. Note: these numbers are ordered according to the z position of the sensors and NOT according to the sensor id.-->
  <parameter name="ResidualsYMax" type="FloatVec"> 2. 2. 2.  8. 8.  2. 2. 5. </parameter>
  <!--Minimal values of the hit residuals in the Y direction for a correlation band. Note: these numbers are ordered according to the z position of the sensors and NOT according to the sensor id.-->
  <parameter name="ResidualsYMin" type="FloatVec"> -2. -2. -2.  -8. -8.  -2. -2. -5. </parameter>
 <!--Do you want the reference hit collection to be used for coordinate transformations?-->
  <parameter name="UseReferenceCollection" type="bool">true </parameter>
  <!--verbosity level of this processor ("DEBUG0-4,MESSAGE0-4,WARNING0-4,ERROR0-4,SILENT")-->
  <!--parameter name="Verbosity" type="string">DEBUG </parameter-->
=======
  <!--Select here how the center of gravity should be calculated.
FULL: using the full cluster
NPixel: using only the first N most significant pixels (set NPixel too)
NxMPixel: using a subframe of the cluster N x M pixels wide (set NxMPixel too).-->
  <parameter name="CoGAlgorithm" type="string" value="FULL"/>
  <!--If true a 3D histo will be filled. It may require large memory-->
  <parameter name="Enable3DHisto" type="bool" value="false"/>
  <!--The name of the collections containing the eta function (x and y respectively)-->
  <!--parameter name="EtaCollectionName" type="StringVec"> xEta yEta </parameter-->
  <!--Enable or disable eta correction-->
  <parameter name="EtaSwitch" type="bool" value="false"/>
  <!--The number of most significant pixels to be used if CoGAlgorithm is "NPixel"-->
  <!--parameter name="NPixel" type="int" value="9"/-->
  <!--The submatrix size to be used for CoGAlgorithm = "NxMPixel"-->
  <parameter name="NxMPixel" type="IntVec"> 3 3 </parameter>
  <parameter name="ReferenceHitFile" type="string"> @RefHitDBFile@ </parameter>
>>>>>>> 4708a634
</processor>

<processor name="Save" type="EUTelOutputProcessor">
 <!--Writes the current event to the specified LCIO outputfile. Eventually it adds a EORE at the of the file if it was missing Needs to be the last ActiveProcessor.-->
  <!--drops the named collections from the event-->
  <!--parameter name="DropCollectionNames" type="StringVec">TPCHits HCalHits  </parameter-->
  <!--drops all collections of the given type from the event-->
  <!--parameter name="DropCollectionTypes" type="StringVec">SimTrackerHit SimCalorimeterHit  </parameter-->
  <!-- write complete objects in subset collections to the file (i.e. ignore subset flag)-->
  <!--parameter name="FullSubsetCollections" type="StringVec">MCParticlesSkimmed  </parameter-->
  <!--force keep of the named collections - overrules DropCollectionTypes (and DropCollectionNames)-->
  <!--parameter name="KeepCollectionNames" type="StringVec">MyPreciousSimTrackerHits  </parameter-->
  <!-- name of output file -->
<<<<<<< HEAD
  <parameter name="LCIOOutputFile" type="string" value="@LcioPath@/run@RunNumber@-hitmaker.slcio"/>
=======
  <parameter name="LCIOOutputFile" type="string" value="@OutputFile@"/>
>>>>>>> 4708a634
  <!--write mode for output file:  WRITE_APPEND or WRITE_NEW-->
  <parameter name="LCIOWriteMode" type="string" value="WRITE_NEW"/>
  <!--Set it to true to remove intermediate EORE in merged runs-->
  <parameter name="SkipIntermediateEORE" type="bool">true </parameter>
  <!--will split output file if size in kB exceeds given value - doesn't work with APPEND and NEW-->
<<<<<<< HEAD
  <!--parameter name="SplitFileSizekB" type="int">1992294 </parameter-->
  <!--verbosity level of this processor ("DEBUG0-4,MESSAGE0-4,WARNING0-4,ERROR0-4,SILENT")-->
  <!--parameter name="Verbosity" type="string">DEBUG </parameter-->
=======
  <!--parameter name="SplitFileSizekB" type="int" value="500000"/-->
</processor>


  <processor name="PreAligner" type="EUTelPreAlign">
    <parameter name="InputHitCollectionName" type="string" lcioInType="TrackerHit"> hit </parameter>
    <parameter name="AlignmentConstantLCIOFile" type="string"> @PreAlignmentDBFile@ </parameter>
    <parameter name="ReferenceCollection" type="string" > refhit </parameter>
    <parameter name="ApplyToReferenceCollection" type="bool" value="1"/>
    <parameter name="MinNumberOfCorrelatedHits" type="int" value="6"/>
    <parameter name="Events"  type="int" value="1999"/>
    <parameter name="HotPixelCollectionName"> hotpixel_apix </parameter>

    <!--Residual cuts along both size in microns-->
    <parameter name="ResidualsXMax" type="FloatVec">  3.  3.  3.   8.0  8.0  3.  3.  3.          </parameter>
    <parameter name="ResidualsXMin" type="FloatVec"> -3. -3. -3.  -8.0 -8.0 -3. -3. -3.          </parameter>
    <parameter name="ResidualsYMax" type="FloatVec">  3.  3.  3.   5.0  5.0  3.  3.  3.          </parameter>
    <parameter name="ResidualsYMin" type="FloatVec"> -3. -3. -3.  -5.0 -5.0 -3. -3. -3.          </parameter>
>>>>>>> 4708a634
 </processor>

 <processor name="EUTelUtilityPrintEventNumber" type="EUTelUtilityPrintEventNumber">
 <!--EUTelUtilityPrintEventNumber prints event number to screen depending on the verbosity level-->
  <!--Print event number for every n-th event-->
  <parameter name="EveryNEvents" type="int">2500 </parameter>
  <!--verbosity level of this processor ("DEBUG0-4,MESSAGE0-4,WARNING0-4,ERROR0-4,SILENT")-->
  <!--parameter name="Verbosity" type="string">DEBUG </parameter-->
  <!--print the event timestamp as read from LCIO-->
  <!--parameter name="printTimestamp" type="bool">false </parameter-->
 </processor>

</marlin><|MERGE_RESOLUTION|>--- conflicted
+++ resolved
@@ -16,7 +16,7 @@
    </execute>
 
    <global>
-      <parameter name="LCIOInputFiles"> @LcioPath@/run@RunNumber@-clustering.slcio </parameter>
+      <parameter name="LCIOInputFiles"> @InputFile@ </parameter>
       <parameter name="GearXMLFile" value="@GearFilePath@/@GearFile@"/>
       <parameter name="MaxRecordNumber" value="@MaxRecordNumber@"/>
       <parameter name="SkipNEvents" value="@SkipNEvents@"/>
@@ -30,67 +30,18 @@
   <!-- compression of output file 0: false >0: true (default) -->
   <parameter name="Compress" type="int">1 </parameter>
   <!-- filename without extension-->
-<<<<<<< HEAD
-  <parameter name="FileName" type="string" value= "@HistogramPath@/run@RunNumber@-hitmaker-histo"/>
+  <parameter name="FileName" type="string" value= "@HistoFile@ "/>
   <!-- type of output file root (default) or xml )-->
   <parameter name="FileType" type="string">root </parameter>
   <!--verbosity level of this processor ("DEBUG0-4,MESSAGE0-4,WARNING0-4,ERROR0-4,SILENT")-->
   <!--parameter name="Verbosity" type="string">DEBUG </parameter-->
  </processor>
 
-=======
-  <parameter name="FileName" type="string" value="@HistoFile@"/>
-  <!-- type of output file xml (default) or root ( only OpenScientist)-->
-  <parameter name="FileType" type="string" value="root"/>
+ <processor name="LoadRefHitDB"     type="ConditionsProcessor">
+   <parameter name="DBInit" type="string" value="localhost:lccd_test:align:tel"/>
+   <parameter name="SimpleFileHandler" type="StringVec"> refhit  @RefHitDBFile@ referenceHit  </parameter>
  </processor>
 
-  <processor name="LoadRefHitDB"     type="ConditionsProcessor">
-    <parameter name="DBInit" type="string" value="localhost:lccd_test:align:tel"/>
-    <parameter name="SimpleFileHandler" type="StringVec"> refhit  @RefHitDBFile@ referenceHit  </parameter>
-  </processor>
-
-
-  <processor name="LoadHotPixelDB" type="ConditionsProcessor">
-    <!--ConditionsProcessor provides access to conditions data  transparently from LCIO files or a databases, using LCCD-->
-    <!--Initialization of a conditions database handler-->
-    <!--parameter name="DBCondHandler" type="StringVec"> conditionsName /lccd/myfolder HEAD </parameter-->
-    <!--Initialization of a conditions db file handler-->
-    <!--parameter name="DBFileHandler" type="StringVec"> conditionsName conditions.slcio collectionName </parameter-->
-    <!--Initialization string for conditions database-->
-    <parameter name="DBInit" type="string" value="localhost:lccd_test:calvin:hobbes"/>
-    <!--Initialization of a data file handler-->
-    <!--parameter name="DataFileHandler" type="StringVec" value="conditionsName"/-->
-    <!--Initialization of a simple conditions file handler-->
-    <parameter name="SimpleFileHandler" type="StringVec"> hotpixel_m26   @HotPixelDBFile@ hotpixel_m26  </parameter>
-    <parameter name="SimpleFileHandler" type="StringVec"> hotpixel_apix  @HotPixelDBFile@ hotpixel_apix </parameter>
-  </processor>
-
-
- <processor name="Mimosa26EUTelAutoPedestalNoiseProcessor" type="EUTelAutoPedestalNoiseProcessor">
- <!--EUTelAutoPedestalNoiseProcessor produces initial pedestal / noise / status with user provided values-->
-  <!--Noise local collection-->
-  <parameter name="NoiseCollectionName" type="string" lcioOutType="TrackerData"> noiseDB </parameter>
-  <!--Pedestal local collection-->
-  <parameter name="PedestalCollectionName" type="string"  lcioOutType="TrackerData"> pedestalDB </parameter>
-  <!--Pixel status collection-->
-  <parameter name="StatusCollectionName" type="string" lcioOutType="TrackerRawData"> statusDB   </parameter>
-  <!--The initial value of noise (one value for detector)-->
-  <parameter name="InitNoiseValue" type="FloatVec"> 1 1 1 1 1 1     </parameter>
-  <!--The initial value of pedestal (one value for detector)-->
-  <parameter name="InitPedestalValue" type="FloatVec"> 0 0 0 0 0 0   </parameter>
-  <!--The maximum pixel along x (default 255, one value per detector)-->
-  <parameter name="MaxXVector" type="IntVec"> 1151 1151 1151 1151 1151 1151 </parameter>
-  <!--The maximum pixel along y (default 255, one value per detector)-->
-  <parameter name="MaxYVector" type="IntVec"> 575 575 575 575 575 575     </parameter>
-  <!--The minimum pixel along x (default 0, one value per detector)-->
-  <parameter name="MinXVector" type="IntVec"> 0 0 0 0 0 0   </parameter>
-  <!--The minimum pixel along y (default 0, one value per detector)-->
-  <parameter name="MinYVector" type="IntVec"> 0 0 0 0 0 0   </parameter>
-  <!--The sensorID for the generated collection (one per detector)-->
-  <parameter name="SensorIDVec" type="IntVec"> 0 1 2 3 4 5  </parameter>
-</processor>
-
->>>>>>> 4708a634
  <processor name="HitMakerM26" type="EUTelProcessorHitMaker">
  <!--EUTelHitMakerTwo is responsible to translate cluster centers from the local frame of reference to the external frame of reference using the GEAR geometry description-->
   <!--If true a 3D histo will be filled. It may require large memory-->
@@ -99,7 +50,6 @@
   <!--parameter name="EnableLocalCoordidates" type="bool">false </parameter-->
   <!--Hit collection name-->
   <parameter name="HitCollectionName" type="string" lcioOutType="TrackerHit"> hit </parameter>
-<<<<<<< HEAD
   <!--This is the name of the LCIO file name with the output offset db (add .slcio)-->
   <!--parameter name="OffsetDBFile" type="string">offset-db.slcio </parameter-->
   <!--Cluster (pulse) collection name-->
@@ -107,29 +57,10 @@
   <!--This is the name of the reference hit collection initialized in this processor. This collection provides the reference vector to correctly determine a plane corresponding to a global hit coordiante.-->
   <!--parameter name="ReferenceCollection" type="string">referenceHit </parameter-->
   <!--This is the file where the reference hit collection is stored-->
-  <parameter name="ReferenceHitFile" type="string"> @DatabasePath@/run@RunNumber@-refhit-db.slcio </parameter>
+  <parameter name="ReferenceHitFile" type="string"> @RefHitDBFile@ </parameter>
   <!--verbosity level of this processor ("DEBUG0-4,MESSAGE0-4,WARNING0-4,ERROR0-4,SILENT")-->
   <!--parameter name="Verbosity" type="string">DEBUG </parameter-->
  </processor>
-=======
-  <!--Select here how the center of gravity should be calculated.
-FULL: using the full cluster
-NPixel: using only the first N most significant pixels (set NPixel too)
-NxMPixel: using a subframe of the cluster N x M pixels wide (set NxMPixel too).-->
-  <parameter name="CoGAlgorithm" type="string" value="FULL"/>
-  <!--If true a 3D histo will be filled. It may require large memory-->
-  <parameter name="Enable3DHisto" type="bool" value="false"/>
-  <!--The name of the collections containing the eta function (x and y respectively)-->
-  <!--parameter name="EtaCollectionName" type="StringVec"> xEta yEta </parameter-->
-  <!--Enable or disable eta correction-->
-  <parameter name="EtaSwitch" type="bool" value="false"/>
-  <!--The number of most significant pixels to be used if CoGAlgorithm is "NPixel"-->
-  <!--parameter name="NPixel" type="int" value="9"/-->
-  <!--The submatrix size to be used for CoGAlgorithm = "NxMPixel"-->
-  <parameter name="NxMPixel" type="IntVec"> 3 3 </parameter>
-  <parameter name="ReferenceHitFile" type="string"> @RefHitDBFile@ </parameter>
-</processor>
->>>>>>> 4708a634
 
  <processor name="HitMakerAPIX" type="EUTelProcessorHitMaker">
  <!--EUTelHitMakerTwo is responsible to translate cluster centers from the local frame of reference to the external frame of reference using the GEAR geometry description-->
@@ -139,7 +70,6 @@
   <!--parameter name="EnableLocalCoordidates" type="bool">false </parameter-->
   <!--Hit collection name-->
   <parameter name="HitCollectionName" type="string" lcioOutType="TrackerHit"> hit </parameter>
-<<<<<<< HEAD
   <!--This is the name of the LCIO file name with the output offset db (add .slcio)-->
   <!--parameter name="OffsetDBFile" type="string">offset-db.slcio </parameter-->
   <!--Cluster (pulse) collection name-->
@@ -147,7 +77,7 @@
   <!--This is the name of the reference hit collection initialized in this processor. This collection provides the reference vector to correctly determine a plane corresponding to a global hit coordiante.-->
   <!--parameter name="ReferenceCollection" type="string">referenceHit </parameter-->
   <!--This is the file where the reference hit collection is stored-->
-  <parameter name="ReferenceHitFile" type="string"> @DatabasePath@/run@RunNumber@-refhit-db.slcio </parameter>
+  <parameter name="ReferenceHitFile" type="string"> @RefHitDBFile@ </parameter>
   <!--verbosity level of this processor ("DEBUG0-4,MESSAGE0-4,WARNING0-4,ERROR0-4,SILENT")-->
   <!--parameter name="Verbosity" type="string">DEBUG </parameter-->
  </processor>
@@ -155,7 +85,7 @@
 <processor name="PreAligner" type="EUTelPreAlign">
  <!--Apply alignment constants to hit collection-->
   <!--Name of LCIO db file where alignment constantds will be stored-->
-  <parameter name="AlignmentConstantLCIOFile" type="string"> @DatabasePath@/run@RunNumber@-prealign-db.slcio </parameter>
+  <parameter name="AlignmentConstantLCIOFile" type="string"> @PreAlignmentDBFile@ </parameter>
   <!--How many events should be used for an approximation to the X,Y shifts (pre-alignment)? (default=50000)-->
   <parameter name="Events" type="int">9999 </parameter>
   <!--SensorID of fixed plane-->
@@ -167,7 +97,7 @@
   <!--The name of the input hit collection-->
   <parameter name="InputHitCollectionName" type="string" lcioInType="TrackerHit">hit </parameter>
   <!--If there are more then this number of correlated hits (planes->track candidate) (default=5)-->
-  <!--parameter name="MinNumberOfCorrelatedHits" type="int">5 </parameter-->
+  <parameter name="MinNumberOfCorrelatedHits" type="int"> 6 </parameter>
   <!--reference hit collection name -->
   <parameter name="ReferenceCollection" type="string">referenceHit </parameter>
   <!--Maximal values of the hit residuals in the X direction for a correlation band. Note: these numbers are ordered according to the z position of the sensors and NOT according to the sensor id.-->
@@ -179,7 +109,7 @@
   <!--Minimal values of the hit residuals in the Y direction for a correlation band. Note: these numbers are ordered according to the z position of the sensors and NOT according to the sensor id.-->
   <parameter name="ResidualsYMin" type="FloatVec"> -2. -2. -2.  -8. -8.  -2. -2. -5. </parameter>
   <!--Do you want the reference hit collection to be used for coordinate transformations?-->
-  <!--parameter name="UseReferenceCollection" type="bool">true </parameter-->
+  <parameter name="UseReferenceCollection" type="bool">true </parameter>
   <!--verbosity level of this processor ("DEBUG0-4,MESSAGE0-4,WARNING0-4,ERROR0-4,SILENT")-->
   <!--parameter name="Verbosity" type="string">DEBUG </parameter-->
  </processor>
@@ -218,24 +148,6 @@
   <parameter name="UseReferenceCollection" type="bool">true </parameter>
   <!--verbosity level of this processor ("DEBUG0-4,MESSAGE0-4,WARNING0-4,ERROR0-4,SILENT")-->
   <!--parameter name="Verbosity" type="string">DEBUG </parameter-->
-=======
-  <!--Select here how the center of gravity should be calculated.
-FULL: using the full cluster
-NPixel: using only the first N most significant pixels (set NPixel too)
-NxMPixel: using a subframe of the cluster N x M pixels wide (set NxMPixel too).-->
-  <parameter name="CoGAlgorithm" type="string" value="FULL"/>
-  <!--If true a 3D histo will be filled. It may require large memory-->
-  <parameter name="Enable3DHisto" type="bool" value="false"/>
-  <!--The name of the collections containing the eta function (x and y respectively)-->
-  <!--parameter name="EtaCollectionName" type="StringVec"> xEta yEta </parameter-->
-  <!--Enable or disable eta correction-->
-  <parameter name="EtaSwitch" type="bool" value="false"/>
-  <!--The number of most significant pixels to be used if CoGAlgorithm is "NPixel"-->
-  <!--parameter name="NPixel" type="int" value="9"/-->
-  <!--The submatrix size to be used for CoGAlgorithm = "NxMPixel"-->
-  <parameter name="NxMPixel" type="IntVec"> 3 3 </parameter>
-  <parameter name="ReferenceHitFile" type="string"> @RefHitDBFile@ </parameter>
->>>>>>> 4708a634
 </processor>
 
 <processor name="Save" type="EUTelOutputProcessor">
@@ -249,43 +161,19 @@
   <!--force keep of the named collections - overrules DropCollectionTypes (and DropCollectionNames)-->
   <!--parameter name="KeepCollectionNames" type="StringVec">MyPreciousSimTrackerHits  </parameter-->
   <!-- name of output file -->
-<<<<<<< HEAD
-  <parameter name="LCIOOutputFile" type="string" value="@LcioPath@/run@RunNumber@-hitmaker.slcio"/>
-=======
   <parameter name="LCIOOutputFile" type="string" value="@OutputFile@"/>
->>>>>>> 4708a634
   <!--write mode for output file:  WRITE_APPEND or WRITE_NEW-->
   <parameter name="LCIOWriteMode" type="string" value="WRITE_NEW"/>
   <!--Set it to true to remove intermediate EORE in merged runs-->
   <parameter name="SkipIntermediateEORE" type="bool">true </parameter>
   <!--will split output file if size in kB exceeds given value - doesn't work with APPEND and NEW-->
-<<<<<<< HEAD
   <!--parameter name="SplitFileSizekB" type="int">1992294 </parameter-->
   <!--verbosity level of this processor ("DEBUG0-4,MESSAGE0-4,WARNING0-4,ERROR0-4,SILENT")-->
   <!--parameter name="Verbosity" type="string">DEBUG </parameter-->
-=======
-  <!--parameter name="SplitFileSizekB" type="int" value="500000"/-->
 </processor>
 
 
-  <processor name="PreAligner" type="EUTelPreAlign">
-    <parameter name="InputHitCollectionName" type="string" lcioInType="TrackerHit"> hit </parameter>
-    <parameter name="AlignmentConstantLCIOFile" type="string"> @PreAlignmentDBFile@ </parameter>
-    <parameter name="ReferenceCollection" type="string" > refhit </parameter>
-    <parameter name="ApplyToReferenceCollection" type="bool" value="1"/>
-    <parameter name="MinNumberOfCorrelatedHits" type="int" value="6"/>
-    <parameter name="Events"  type="int" value="1999"/>
-    <parameter name="HotPixelCollectionName"> hotpixel_apix </parameter>
-
-    <!--Residual cuts along both size in microns-->
-    <parameter name="ResidualsXMax" type="FloatVec">  3.  3.  3.   8.0  8.0  3.  3.  3.          </parameter>
-    <parameter name="ResidualsXMin" type="FloatVec"> -3. -3. -3.  -8.0 -8.0 -3. -3. -3.          </parameter>
-    <parameter name="ResidualsYMax" type="FloatVec">  3.  3.  3.   5.0  5.0  3.  3.  3.          </parameter>
-    <parameter name="ResidualsYMin" type="FloatVec"> -3. -3. -3.  -5.0 -5.0 -3. -3. -3.          </parameter>
->>>>>>> 4708a634
- </processor>
-
- <processor name="EUTelUtilityPrintEventNumber" type="EUTelUtilityPrintEventNumber">
+  <processor name="EUTelUtilityPrintEventNumber" type="EUTelUtilityPrintEventNumber">
  <!--EUTelUtilityPrintEventNumber prints event number to screen depending on the verbosity level-->
   <!--Print event number for every n-th event-->
   <parameter name="EveryNEvents" type="int">2500 </parameter>
